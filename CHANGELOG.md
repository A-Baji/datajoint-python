--- conflicted
+++ resolved
@@ -1,15 +1,10 @@
 ## Release notes
 
-<<<<<<< HEAD
 ### Upcoming
 - Fixed - Fix altering a part table that uses the "master" keyword - PR [#991](https://github.com/datajoint/datajoint-python/pull/991)
 
 ### 0.14.1 -- Apr 05, 2023
-- Fixed - .ipynb output in tutorials is not visible in dark mode ([#1078](https://github.com/datajoint/datajoint-python/issues/1078) PR [#1080](https://github.com/datajoint/datajoint-python/pull/1080))
-=======
-### 0.14.1 -- Feb 21, 2023
 - Fixed - `.ipynb` output in tutorials is not visible in dark mode ([#1078](https://github.com/datajoint/datajoint-python/issues/1078)) PR [#1080](https://github.com/datajoint/datajoint-python/pull/1080)
->>>>>>> e0494805
  
 ### 0.14.0 -- Feb 13, 2023
 - Added - `json` data type ([#245](https://github.com/datajoint/datajoint-python/issues/245)) PR [#1051](https://github.com/datajoint/datajoint-python/pull/1051)
