--- conflicted
+++ resolved
@@ -1,24 +1,8 @@
 ## Release notes
 
-<<<<<<< HEAD
-### 0.13.3 -- TBD
-* Bugfix - Fix error in listing ancestors, descendants with part tables.
-* Bugfix - Fix Python 3.10 compatibility (#983) PR #972
-* Bugfix - Allow renaming non-conforming attributes in proj (#982) PR #972
-* Add - Expose proxy feature for S3 external stores (#961) PR #962
-* Add - implement multiprocessing in populate (#695) PR #704, #969
-* Bugfix - Dependencies not properly loaded on populate. (#902) PR #919
-* Bugfix - Replace use of numpy aliases of built-in types with built-in type. (#938) PR #939
-* Bugfix - Deletes and drops must include the master of each part. (#151, #374) PR #957
-* Bugfix - `ExternalTable.delete` should not remove row on error (#953) PR #956
-* Bugfix - Fix error handling of remove_object function in `s3.py` (#952) PR #955
-* Bugfix - Fix regression issue with `DISTINCT` clause and `GROUP_BY` (#914) PR #963
-* Bugfix - Fix sql code generation to comply with sql mode `ONLY_FULL_GROUP_BY` (#916) PR #965
-* Bugfix - Fix count for left-joined `QueryExpressions` (#951) PR #966
-* Bugfix - Fix assertion error when performing a union into a join (#930) PR #967
-* Update `~jobs.error_stack` from blob to mediumblob to allow error stacks >64kB in jobs (#984) PR #986
-* Bugfix - Fix error when altering a part table that uses the "master" keyword (#936) PR #991
-=======
+### Upcoming
+- Fixed - Fix altering a part table that uses the "master" keyword - PR [#991](https://github.com/datajoint/datajoint-python/pull/991)
+
 ### 0.14.0 -- Feb 13, 2023
 - Added - `json` data type ([#245](https://github.com/datajoint/datajoint-python/issues/245)) PR [#1051](https://github.com/datajoint/datajoint-python/pull/1051)
 - Fixed - Activating a schema requires all tables to exist even if `create_tables=False` PR [#1058](https://github.com/datajoint/datajoint-python/pull/1058)
@@ -79,7 +63,6 @@
 - Changed `~jobs.error_stack` from blob to mediumblob to allow error stacks >64kB in jobs (#984) PR #986
 - Fixed - Fix error when performing a union on multiple tables (#926) PR #964
 - Added - Allow optional keyword arguments for `make()` in `populate()` PR #971
->>>>>>> 4360b172
 
 ### 0.13.2 -- May 7, 2021
 - Changed `setuptools_certificate` dependency to new name `otumat`
