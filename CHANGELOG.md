--- conflicted
+++ resolved
@@ -12,11 +12,8 @@
 - Changed - Returning success count after the .populate() call - PR [#1050](https://github.com/datajoint/datajoint-python/pull/1050)
 - Fixed - `Autopopulate.populate` excludes `reserved` jobs in addition to `ignore` and `error` jobs 
 - Fixed - Issue [#1159]((https://github.com/datajoint/datajoint-python/pull/1159)  (cascading delete)  - PR [#1160](https://github.com/datajoint/datajoint-python/pull/1160)
-<<<<<<< HEAD
 - Changed - Minimum Python version for Datajoint-Python is now 3.8 PR #1163
-=======
 - Fixed - `docker compose` commands in CI [#1164](https://github.com/datajoint/datajoint-python/pull/1164)
->>>>>>> b2a7eaba
 
 ### 0.14.1 -- Jun 02, 2023
 - Fixed - Fix altering a part table that uses the "master" keyword - PR [#991](https://github.com/datajoint/datajoint-python/pull/991)
