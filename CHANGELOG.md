--- conflicted
+++ resolved
@@ -1,15 +1,13 @@
 ## Release notes
 
-<<<<<<< HEAD
 ### 0.14.0 -- TBA
-* Add `json` data type
-- Fix lingering prints by replacing with logs
-- `table.progress()` defaults to no stdout
-- `table.describe()` defaults to no stdout
-=======
+* Add `json` data type ([#245](https://github.com/datajoint/datajoint-python/issues/245)) PR [#1051](https://github.com/datajoint/datajoint-python/pull/1051)
+- Fix lingering prints by replacing with logs PR [#1051](https://github.com/datajoint/datajoint-python/pull/1051)
+- `table.progress()` defaults to no stdout PR [#1051](https://github.com/datajoint/datajoint-python/pull/1051)
+- `table.describe()` defaults to no stdout PR [#1051](https://github.com/datajoint/datajoint-python/pull/1051)
+
 ### 0.13.8 -- Sep 28, 2022
 * Bugfix - Fix queries with backslashes ([#999](https://github.com/datajoint/datajoint-python/issues/999)) PR [#1052](https://github.com/datajoint/datajoint-python/pull/1052)
->>>>>>> 0d4646a4
 
 ### 0.13.7 -- Jul 13, 2022
 * Bugfix - Fix networkx incompatable change by version pinning to 2.6.3 (#1035) PR #1036
