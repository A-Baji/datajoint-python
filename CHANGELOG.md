## Release notes

<<<<<<< HEAD
### 0.13.4 -- TBD
* Add - option to set threshold for when to stop using checksums for filepath stores. PR #1025
=======
### 0.13.5 -- May 19, 2022
* Update - Import ABC from collections.abc for Python 3.10 compatibility
* Bugfix - Fix multiprocessing value error (#1013) PR #1026
>>>>>>> 0ff34f28

### 0.13.4 -- March, 28 2022
* Add - Allow reading blobs produced by legacy 32-bit compiled mYm library for matlab. PR #995
* Bugfix - Add missing `jobs` argument for multiprocessing PR #997
* Add - Test for multiprocessing PR #1008
* Bugfix - Fix external store key name doesn't allow '-' (#1005) PR #1006
* Add - Adopted black formatting into code base PR #998

### 0.13.3 -- Feb 9, 2022
* Bugfix - Fix error in listing ancestors, descendants with part tables.
* Bugfix - Fix Python 3.10 compatibility (#983) PR #972
* Bugfix - Allow renaming non-conforming attributes in proj (#982) PR #972
* Add - Expose proxy feature for S3 external stores (#961) PR #962
* Add - implement multiprocessing in populate (#695) PR #704, #969
* Bugfix - Dependencies not properly loaded on populate. (#902) PR #919
* Bugfix - Replace use of numpy aliases of built-in types with built-in type. (#938) PR #939
* Bugfix - Deletes and drops must include the master of each part. (#151, #374) PR #957
* Bugfix - `ExternalTable.delete` should not remove row on error (#953) PR #956
* Bugfix - Fix error handling of remove_object function in `s3.py` (#952) PR #955
* Bugfix - Fix regression issue with `DISTINCT` clause and `GROUP_BY` (#914) PR #963
* Bugfix - Fix sql code generation to comply with sql mode `ONLY_FULL_GROUP_BY` (#916) PR #965
* Bugfix - Fix count for left-joined `QueryExpressions` (#951) PR #966
* Bugfix - Fix assertion error when performing a union into a join (#930) PR #967
* Update `~jobs.error_stack` from blob to mediumblob to allow error stacks >64kB in jobs (#984) PR #986
* Bugfix - Fix error when performing a union on multiple tables (#926) PR #964
* Add - Allow optional keyword arguments for `make()` in `populate()` PR #971

### 0.13.2 -- May 7, 2021
* Update `setuptools_certificate` dependency to new name `otumat`
* Bugfix - Explicit calls to `dj.Connection` throw error due to missing `host_input` (#895) PR #907
* Bugfix - Correct count of deleted items. (#897) PR #912

### 0.13.1 -- Apr 16, 2021
* Add `None` as an alias for `IS NULL` comparison in `dict` restrictions (#824) PR #893
* Drop support for MySQL 5.6 since it has reached EOL PR #893
* Bugfix - `schema.list_tables()` is not topologically sorted (#838) PR #893
* Bugfix - Diagram part tables do not show proper class name (#882) PR #893
* Bugfix - Error in complex restrictions (#892) PR #893
* Bugfix - WHERE and GROUP BY clases are dropped on joins with aggregation (#898, #899) PR #893

### 0.13.0 -- Mar 24, 2021
* Re-implement query transpilation into SQL, fixing issues (#386, #449, #450, #484, #558). PR #754
* Re-implement cascading deletes for better performance. PR #839
* Add support for deferred schema activation to allow for greater modularity. (#834) PR #839
* Add query caching mechanism for offline development (#550) PR #839
* Add table method `.update1` to update a row in the table with new values (#867) PR #763, #889
* Python datatypes are now enabled by default in blobs (#761). PR #859
* Added permissive join and restriction operators `@` and `^` (#785) PR #754
* Support DataJoint datatype and connection plugins (#715, #729) PR 730, #735
* Add `dj.key_hash` alias to `dj.hash.key_hash` (#804) PR #862
* Default enable_python_native_blobs to True
* Bugfix - Regression error on joins with same attribute name (#857) PR #878
* Bugfix - Error when `fetch1('KEY')` when `dj.config['fetch_format']='frame'` set (#876) PR #880, #878
* Bugfix - Error when cascading deletes in tables with many, complex keys (#883, #886) PR #839
* Add deprecation warning for `_update`. PR #889
* Add `purge_query_cache` utility. PR #889
* Add tests for query caching and permissive join and restriction. PR #889
* Drop support for Python 3.5 (#829) PR #861

### 0.12.9 -- Mar 12, 2021
* Fix bug with fetch1 with `dj.config['fetch_format']="frame"`. (#876) PR #880

### 0.12.8 -- Jan 12, 2021
* table.children, .parents, .descendents, and ancestors can return queryable objects. PR #833
* Load dependencies before querying dependencies. (#179) PR #833
* Fix display of part tables in `schema.save`. (#821) PR #833
* Add `schema.list_tables`. (#838) PR #844
* Fix minio new version regression.  PR #847
* Add more S3 logging for debugging. (#831) PR #832
* Convert testing framework from TravisCI to GitHub Actions (#841) PR #840

### 0.12.7 -- Oct 27, 2020
* Fix case sensitivity issues to adapt to MySQL 8+.  PR #819
* Fix pymysql regression bug (#814) PR #816
* Adapted attribute types now have dtype=object in all recarray results. PR #811

### 0.12.6 -- May 15, 2020
* Add `order_by` to `dj.kill` (#668, #779) PR #775, #783
* Add explicit S3 bucket and file storage location existence checks (#748) PR #781
* Modify `_update` to allow nullable updates for strings/date (#664) PR #760
* Avoid logging events on auxiliary tables (#737) PR #753
* Add `kill_quick` and expand display to include host (#740) PR #741
* Bugfix - pandas insert fails due to additional `index` field (#666) PR #776
* Bugfix - `delete_external_files=True` does not remove from S3 (#686) PR #781
* Bugfix - pandas fetch throws error when `fetch_format='frame'` PR #774

### 0.12.5 -- Feb 24, 2020
* Rename module `dj.schema` into `dj.schemas`. `dj.schema` remains an alias for class `dj.Schema`. (#731) PR #732
* `dj.create_virtual_module` is now called `dj.VirtualModule` (#731) PR #732
* Bugfix - SSL `KeyError` on failed connection (#716) PR #725
* Bugfix - Unable to run unit tests using nosetests (#723) PR #724
* Bugfix - `suppress_errors` does not suppress loss of connection error (#720) PR #721

### 0.12.4 -- Jan 14, 2020
* Support for simple scalar datatypes in blobs (#690) PR #709
* Add support for the `serial` data type in declarations: alias for `bigint unsigned auto_increment` PR #713
* Improve the log table to avoid primary key collisions PR #713
* Improve documentation in README PR #713

### 0.12.3 -- Nov 22, 2019
* Bugfix - networkx 2.4 causes error in diagrams (#675) PR #705
* Bugfix - include table definition in doc string and help (#698, #699) PR #706
* Bugfix - job reservation fails when native python datatype support is disabled (#701) PR #702

### 0.12.2 -- Nov 11, 2019
* Bugfix - Convoluted error thrown if there is a reference to a non-existent table attribute (#691) PR #696
* Bugfix - Insert into external does not trim leading slash if defined in `dj.config['stores']['<store>']['location']` (#692) PR #693

### 0.12.1 -- Nov 2, 2019
* Bugfix - AttributeAdapter converts into a string (#684) PR #688

### 0.12.0 -- Oct 31, 2019
* Dropped support for Python 3.4
* Support secure connections with TLS (aka SSL) PR #620
* Convert numpy array from python object to appropriate data type if all elements are of the same type (#587) PR #608
* Remove expression requirement to have additional attributes (#604) PR #604
* Support for filepath datatype (#481) PR #603, #659
* Support file attachment datatype (#480, #592, #637) PR #659
* Fetch return a dict array when specifying `as_dict=True` for specified attributes. (#595) PR #593
* Support of ellipsis in `proj`:  `query_expression.proj(.., '-movie')` (#499) PR #578
* Expand support of blob serialization (#572, #520, #427, #392, #244, #594) PR #577
* Support for alter (#110) PR #573
* Support for `conda install datajoint` via `conda-forge` channel (#293)
* `dj.conn()` accepts a `port` keyword argument (#563) PR #571
* Support for UUID datatype (#562) PR #567
* `query_expr.fetch("KEY", as_dict=False)` returns results as `np.recarray`(#414) PR #574
* `dj.ERD` is now called `dj.Diagram` (#255, #546) PR #565
* `dj.Diagram` underlines "distinguished" classes (#378) PR #557
* Accept alias for supported MySQL datatypes (#544) PR #545
* Support for pandas in `fetch` (#459, #537) PR #534
* Support for ordering by "KEY" in `fetch` (#541) PR #534
* Add config to enable python native blobs PR #672, #676
* Add secure option for external storage (#663) PR #674, #676
* Add blob migration utility from DJ011 to DJ012 PR #673
* Improved external storage - a migration script needed from version 0.11  (#467, #475, #480, #497) PR #532
* Increase default display rows (#523) PR #526
* Bugfixes (#521, #205, #279, #477, #570, #581, #597, #596, #618, #633, #643, #644, #647, #648, #650, #656)
* Minor improvements (#538)

### 0.11.3 -- Jul 26, 2019
* Fix incompatibility with pyparsing 2.4.1 (#629) PR #631

### 0.11.2 -- Jul 25, 2019
* Fix #628 - incompatibility with pyparsing 2.4.1

### 0.11.1 -- Nov 15, 2018
* Fix ordering of attributes in proj (#483, #516)
* Prohibit direct insert into auto-populated tables (#511)

### 0.11.0 -- Oct 25, 2018
* Full support of dependencies with renamed attributes using projection syntax (#300, #345, #436, #506, #507)
* Rename internal class and module names to comply with terminology in documentation (#494, #500)
* Full support of secondary indexes (#498, 500)
* ERD no longer shows numbers in nodes corresponding to derived dependencies (#478, #500)
* Full support of unique and nullable dependencies (#254, #301, #493, #495, #500)
* Improve memory management in `populate` (#461, #486)
* Fix query errors and redundancies (#456, #463, #482)

### 0.10.1  -- Aug 28, 2018
* Fix ERD Tooltip message (#431)
* Networkx 2.0 support (#443)
* Fix insert from query with skip_duplicates=True (#451)
* Sped up queries (#458)
* Bugfix in restriction of the form (A & B) * B (#463)
* Improved error messages (#466)

### 0.10.0 -- Jan 10, 2018
* Deletes are more efficient (#424)
* ERD shows table definition on tooltip hover in Jupyter (#422)
* S3 external storage
* Garbage collection for external sorage
* Most operators and methods of tables can be invoked as class methods rather than instance methods (#407)
* The schema decorator object no longer requires locals() to specify the context
* Compatibility with pymysql 0.8.0+
* More efficient loading of dependencies (#403)

### 0.9.0 -- Nov 17, 2017
* Made graphviz installation optional
* Implement file-based external storage
* Implement union operator +
* Implement file-based external storage

### 0.8.0 -- Jul 26, 2017
Documentation and tutorials available at https://docs.datajoint.io and https://tutorials.datajoint.io
* improved the ERD graphics and features using the graphviz libraries (#207, #333)
* improved password handling logic (#322, #321)
* the use of the `contents` property to populate tables now only works in `dj.Lookup` classes (#310).
* allow suppressing the display of size of query results through the `show_tuple_count` configuration option (#309)
* implemented renamed foreign keys to spec (#333)
* added the `limit` keyword argument to populate (#329)
* reduced the number of displayed messages (#308)
* added `size_on_disk` property for dj.Schema() objects (#323)
* job keys are entered in the jobs table (#316, #243)
* simplified the `fetch` and `fetch1` syntax, deprecating the `fetch[...]` syntax (#319)
* the jobs tables now store the connection ids to allow identifying abandoned jobs (#288, #317)

### 0.5.0 (#298) -- Mar 8, 2017
* All fetched integers are now 64-bit long and all fetched floats are double precision.
* Added `dj.create_virtual_module`

### 0.4.10 (#286) -- Feb 6, 2017
* Removed Vagrant and Readthedocs support
* Explicit saving of configuration (issue #284)

### 0.4.9 (#285) -- Feb 2, 2017
* Fixed setup.py for pip install

### 0.4.7 (#281) -- Jan 24, 2017
* Fixed issues related to order of attributes in projection.

### 0.4.6 (#277) -- Dec 22, 2016
* Proper handling of interruptions during populate

### 0.4.5 (#274) -- Dec 20, 2016
* Populate reports how many keys remain to be populated at the start.

### 0.4.3  (#271) -- Dec 6, 2016
* Fixed aggregation issues (#270)
* datajoint no longer attempts to connect to server at import time
* dropped support of view (reversed #257)
* more elegant handling of insufficient privileges (#268)

### 0.4.2 (#267)  -- Dec 6, 2016
* improved table appearance in Jupyter

### 0.4.1 (#266) -- Oct 28, 2016
* bugfix for very long error messages

### 0.3.9 -- Sep 27, 2016
* Added support for datatype `YEAR`
* Fixed issues with `dj.U` and the `aggr` operator (#246, #247)

### 0.3.8  -- Aug 2, 2016
* added the `_update` method in `base_relation`. It allows updating values in existing tuples.
* bugfix in reading values of type double.  Previously it was cast as float32.

### 0.3.7  -- Jul 31, 2016
* added parameter `ignore_extra_fields` in `insert`
* `insert(..., skip_duplicates=True)` now relies on `SELECT IGNORE`.  Previously it explicitly checked if tuple already exists.
* table previews now include blob attributes displaying the string <BLOB>

### 0.3.6  -- Jul 30, 2016
* bugfix in `schema.spawn_missing_classes`.  Previously, spawned part classes would not show in ERDs.
* dj.key now causes fetch to return as a list of dicts.  Previously it was a recarray.

### 0.3.5
* `dj.set_password()` now asks for user confirmation before changing the password.
* fixed issue #228

### 0.3.4
* Added method the `ERD.add_parts` method, which adds the part tables of all tables currently in the ERD.
* `ERD() + arg` and `ERD() - arg` can now accept relation classes as arg.

### 0.3.3
* Suppressed warnings (redirected them to logging).  Previoiusly, scipy would throw warnings in ERD, for example.
* Added ERD.from_sequence as a shortcut to combining the ERDs of multiple sources
* ERD() no longer text the context argument.
* ERD.draw() now takes an optional context argument.  By default uses the caller's locals.

### 0.3.2.
* Fixed issue #223:  `insert` can insert relations without fetching.
* ERD() now takes the `context` argument, which specifies in which context to look for classes. The default is taken from the argument (schema or relation).
* ERD.draw() no longer has the `prefix` argument: class names are shown as found in the context.<|MERGE_RESOLUTION|>--- conflicted
+++ resolved
@@ -1,13 +1,11 @@
 ## Release notes
 
-<<<<<<< HEAD
-### 0.13.4 -- TBD
+### 0.13.6 -- TBD
 * Add - option to set threshold for when to stop using checksums for filepath stores. PR #1025
-=======
+
 ### 0.13.5 -- May 19, 2022
 * Update - Import ABC from collections.abc for Python 3.10 compatibility
 * Bugfix - Fix multiprocessing value error (#1013) PR #1026
->>>>>>> 0ff34f28
 
 ### 0.13.4 -- March, 28 2022
 * Add - Allow reading blobs produced by legacy 32-bit compiled mYm library for matlab. PR #995
