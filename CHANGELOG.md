--- conflicted
+++ resolved
@@ -1,20 +1,13 @@
 ## Release notes
 
-<<<<<<< HEAD
-### 0.13.0 -- Jan 11, 2020
+### 0.13.0 -- February 15, 2021
 * Re-implement query transpilation into SQL, fixing issues (#386, #449, #450, #484). PR #754
 * Re-implement cascading deletes for better performance. PR #839.
-* Add table method `.update1` to update an existing row in its table.
-=======
-### 0.13.0 -- February 15, 2021
-* Reimplement query parsing, fixing issues (#386, #449, #450, #484). PR #754
-* Add table method `.update1` to update a row in the table with new values
->>>>>>> 89cdd114
+* Add table method `.update1` to update a row in the table with new values PR #763
 * Python datatypes are now enabled by default in blobs (#761). PR #785
 * Added permissive join and restriction operators `@` and `^` (#785) PR #754
 * Support DataJoint datatype and connection plugins (#715, #729) PR 730, #735
-* Allow updating specified secondary attributes using `update1` PR #763
-* add dj.key_hash reference to dj.hash.key_hash, treat as 'public api'
+* add `dj.key_hash` alias to `dj.hash.key_hash`
 * default enable_python_native_blobs to True
 * Remove python 3.5 support
 
