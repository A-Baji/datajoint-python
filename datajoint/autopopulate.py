"""This module defines class dj.AutoPopulate"""
import logging
import datetime
import traceback
import random
import inspect
from tqdm import tqdm
from .expression import QueryExpression, AndList
from .errors import DataJointError, LostConnectionError
from .table import FreeTable
import signal

# noinspection PyExceptionInherit,PyCallingNonCallable

logger = logging.getLogger(__name__)


class AutoPopulate:
    """
    AutoPopulate is a mixin class that adds the method populate() to a Relation class.
    Auto-populated relations must inherit from both Relation and AutoPopulate,
    must define the property `key_source`, and must define the callback method `make`.
    """
    _key_source = None
    _allow_insert = False

    @property
    def key_source(self):
        """
        :return: the relation whose primary key values are passed, sequentially, to the
                ``make`` method when populate() is called.
                The default value is the join of the parent relations.
                Users may override to change the granularity or the scope of populate() calls.
        """
        def _rename_attributes(table, props):
            return (table.proj(
                **{attr: ref for attr, ref in props['attr_map'].items() if attr != ref})
                if props['aliased'] else table)

        if self._key_source is None:
<<<<<<< HEAD
            parents = parent_gen(self)
            try:
                self._key_source = next(parents)
            except StopIteration:
                raise DataJointError('A table must have primary dependencies for auto-populate to work')
            for q in parents:
                self._key_source *= q
=======
            parents = self.target.parents(primary=True, as_objects=True, foreign_key_info=True)
            if not parents:
                raise DataJointError(
                    'A relation must have primary dependencies for auto-populate to work') from None
            self._key_source = _rename_attributes(*parents[0])
            for q in parents[1:]:
                self._key_source *= _rename_attributes(*q)
>>>>>>> 8b676d91
        return self._key_source

    def make(self, key):
        """
        Derived classes must implement method `make` that fetches data from tables that are
        above them in the dependency hierarchy, restricting by the given key, computes dependent
        attributes, and inserts the new tuples into self.
        """
        raise NotImplementedError('Subclasses of AutoPopulate must implement the method `make`')

    @property
    def target(self):
        """
        relation to be populated.
        Typically, AutoPopulate are mixed into a Relation object and the target is self.
        """
        return self

    def _job_key(self, key):
        """
        :param key:  they key returned for the job from the key source
        :return: the dict to use to generate the job reservation hash
        """
        return key

    def _jobs_to_do(self, restrictions):
        """
        :return: the relation containing the keys to be computed (derived from self.key_source)
        """
        if self.restriction:
            raise DataJointError('Cannot call populate on a restricted table. '
                                 'Instead, pass conditions to populate() as arguments.')
        todo = self.key_source

        # key_source is a QueryExpression subclass -- trigger instantiation
        if inspect.isclass(todo) and issubclass(todo, QueryExpression):
            todo = todo()

        if not isinstance(todo, QueryExpression):
            raise DataJointError('Invalid key_source value')
        # check if target lacks any attributes from the primary key of key_source
        try:
            raise DataJointError(
                'The populate target lacks attribute %s from the primary key of key_source' % next(
                    name for name in todo.heading.primary_key if name not in self.target.heading))
        except StopIteration:
            pass
        return (todo & AndList(restrictions)).proj()

    def populate(self, *restrictions, suppress_errors=False, return_exception_objects=False,
                 reserve_jobs=False, order="original", limit=None, max_calls=None,
                 display_progress=False):
        """
        rel.populate() calls rel.make(key) for every primary key in self.key_source
        for which there is not already a tuple in rel.
        :param restrictions: a list of restrictions each restrict (rel.key_source - target.proj())
        :param suppress_errors: if True, do not terminate execution.
        :param return_exception_objects: return error objects instead of just error messages
        :param reserve_jobs: if true, reserves job to populate in asynchronous fashion
        :param order: "original"|"reverse"|"random"  - the order of execution
        :param display_progress: if True, report progress_bar
        :param limit: if not None, checks at most that many keys
        :param max_calls: if not None, populates at max that many keys
        """
        if self.connection.in_transaction:
            raise DataJointError('Populate cannot be called during a transaction.')

        valid_order = ['original', 'reverse', 'random']
        if order not in valid_order:
            raise DataJointError('The order argument must be one of %s' % str(valid_order))
        error_list = [] if suppress_errors else None
        jobs = self.connection.schemas[self.target.database].jobs if reserve_jobs else None

        # define and setup signal handler for SIGTERM
        if reserve_jobs:
            def handler(signum, frame):
                logger.info('Populate terminated by SIGTERM')
                raise SystemExit('SIGTERM received')
            old_handler = signal.signal(signal.SIGTERM, handler)

        keys = (self._jobs_to_do(restrictions) - self.target).fetch("KEY", limit=limit)
        if order == "reverse":
            keys.reverse()
        elif order == "random":
            random.shuffle(keys)

        call_count = 0
        logger.info('Found %d keys to populate' % len(keys))

        make = self._make_tuples if hasattr(self, '_make_tuples') else self.make

        for key in (tqdm(keys) if display_progress else keys):
            if max_calls is not None and call_count >= max_calls:
                break
            if not reserve_jobs or jobs.reserve(self.target.table_name, self._job_key(key)):
                self.connection.start_transaction()
                if key in self.target:  # already populated
                    self.connection.cancel_transaction()
                    if reserve_jobs:
                        jobs.complete(self.target.table_name, self._job_key(key))
                else:
                    logger.info('Populating: ' + str(key))
                    call_count += 1
                    self.__class__._allow_insert = True
                    try:
                        make(dict(key))
                    except (KeyboardInterrupt, SystemExit, Exception) as error:
                        try:
                            self.connection.cancel_transaction()
                        except LostConnectionError:
                            pass
                        error_message = '{exception}{msg}'.format(
                            exception=error.__class__.__name__,
                            msg=': ' + str(error) if str(error) else '')
                        if reserve_jobs:
                            # show error name and error message (if any)
                            jobs.error(
                                self.target.table_name, self._job_key(key),
                                error_message=error_message, error_stack=traceback.format_exc())
                        if not suppress_errors or isinstance(error, SystemExit):
                            raise
                        else:
                            logger.error(error)
                            error_list.append((key, error if return_exception_objects else error_message))
                    else:
                        self.connection.commit_transaction()
                        if reserve_jobs:
                            jobs.complete(self.target.table_name, self._job_key(key))
                    finally:
                        self.__class__._allow_insert = False

        # place back the original signal handler
        if reserve_jobs:
            signal.signal(signal.SIGTERM, old_handler)
        return error_list

    def progress(self, *restrictions, display=True):
        """
        report progress of populating the table
        :return: remaining, total -- tuples to be populated
        """
        todo = self._jobs_to_do(restrictions)
        total = len(todo)
        remaining = len(todo - self.target)
        if display:
            print('%-20s' % self.__class__.__name__,
                  'Completed %d of %d (%2.1f%%)   %s' % (
                      total - remaining, total, 100 - 100 * remaining / (total+1e-12),
                      datetime.datetime.strftime(datetime.datetime.now(), '%Y-%m-%d %H:%M:%S')), flush=True)
        return remaining, total<|MERGE_RESOLUTION|>--- conflicted
+++ resolved
@@ -38,23 +38,13 @@
                 if props['aliased'] else table)
 
         if self._key_source is None:
-<<<<<<< HEAD
-            parents = parent_gen(self)
-            try:
-                self._key_source = next(parents)
-            except StopIteration:
-                raise DataJointError('A table must have primary dependencies for auto-populate to work')
-            for q in parents:
-                self._key_source *= q
-=======
             parents = self.target.parents(primary=True, as_objects=True, foreign_key_info=True)
             if not parents:
                 raise DataJointError(
-                    'A relation must have primary dependencies for auto-populate to work') from None
+                    'A relation must have primary dependencies for auto-populate to work')
             self._key_source = _rename_attributes(*parents[0])
             for q in parents[1:]:
                 self._key_source *= _rename_attributes(*q)
->>>>>>> 8b676d91
         return self._key_source
 
     def make(self, key):
