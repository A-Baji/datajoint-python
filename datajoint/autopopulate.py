--- conflicted
+++ resolved
@@ -7,7 +7,6 @@
 from tqdm import tqdm
 from .expression import QueryExpression, AndList
 from .errors import DataJointError, LostConnectionError
-from .table import FreeTable
 import signal
 
 # noinspection PyExceptionInherit,PyCallingNonCallable
@@ -27,32 +26,11 @@
     @property
     def key_source(self):
         """
-        :return: the query whose primary key values are passed, sequentially, to the
-                `make` method when populate() is called.
+        :return: the relation whose primary key values are passed, sequentially, to the
+                ``make`` method when populate() is called.
                 The default value is the join of the parent relations.
                 Users may override to change the granularity or the scope of populate() calls.
         """
-<<<<<<< HEAD
-        def parent_gen():
-            if self.target.full_table_name not in self.connection.dependencies:
-                self.connection.dependencies.load()
-            for parent_name, fk_props in self.target.parents(primary=True).items():
-                if not parent_name.isdigit():  # simple foreign key
-                    yield FreeTable(self.connection, parent_name).proj()
-                else:
-                    grandparent = list(self.connection.dependencies.in_edges(parent_name))[0][0]
-                    yield FreeTable(self.connection, grandparent).proj(**{
-                        attr: ref for attr, ref in fk_props['attr_map'].items() if ref != attr})
-
-        if self._key_source is None:
-            parents = parent_gen()
-            try:
-                self._key_source = next(parents)
-            except StopIteration:
-                raise DataJointError('A relation must have primary dependencies for auto-populate to work') from None
-            for q in parents:
-                self._key_source *= q
-=======
         def _rename_attributes(table, props):
             return (table.proj(
                 **{attr: ref for attr, ref in props['attr_map'].items() if attr != ref})
@@ -66,7 +44,6 @@
             self._key_source = _rename_attributes(*parents[0])
             for q in parents[1:]:
                 self._key_source *= _rename_attributes(*q)
->>>>>>> 5cdc560a
         return self._key_source
 
     def make(self, key):
