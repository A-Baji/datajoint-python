import pymysql
import re
from .core import DataJointError, to_camel_case
import os
from .heading import Heading
from .base import prefixRole
import logging
import networkx as nx
from networkx import pygraphviz_layout
import matplotlib.pyplot as plt
from .erd import DBConnGraph



logger = logging.getLogger(__name__)

# The following two regular expression are equivalent but one works in python
# and the other works in MySQL
table_name_regexp_sql = re.compile('^(#|_|__|~)?[a-z][a-z0-9_]*$')
table_name_regexp = re.compile('^(|#|_|__|~)[a-z][a-z0-9_]*$')    # MySQL does not accept this but MariaDB does


<<<<<<< HEAD
def conn_container():
=======

def connPersistent():
>>>>>>> 128b2df4
    """
    creates a persistent connections for everyone to use
    """
    persistentConn = None   # persistent connection object used by dj.conn()

    def conn(host=None, user=None, passwd=None, initFun=None, reset=False):
        """
        Manage a persistent connection object.
        This is one of several ways to configure and access a datajoint connection.
        Users may customize their own connection manager.

        Set rest=True to reset the persistent connection object
        """
<<<<<<< HEAD
        nonlocal _connObj
        if not _connObj or reset:
=======
        nonlocal persistentConn
        if persistentConn is None or not persistentConn.isSame(host=host,user=user):          
>>>>>>> 128b2df4
            host = host or os.getenv('DJ_HOST') or input('Enter datajoint server address >> ')
            user = user or os.getenv('DJ_USER') or input('Enter datajoint user name >> ')
            # had trouble with getpass
            passwd = passwd or os.getenv('DJ_PASS') or input('Enter datajoint password >> ')
            initFun = initFun or os.getenv('DJ_INIT')
<<<<<<< HEAD
            _connObj = Connection(host, user, passwd, initFun)
        return _connObj
=======
            persistentConn = Connection(host, user, passwd, initFun)
        return persistentConn
        
    return conn
>>>>>>> 128b2df4

    return conn

<<<<<<< HEAD
# The function conn is used by others to obtain the package wide persistent connection object
conn = conn_container()
=======
# The function conn is used by others to obtain the persistent connection object
conn = connPersistent()
>>>>>>> 128b2df4

defaultPort = 3306

class Connection:
    """
    A dj.Connection object manages a connection to a database server.
    It also catalogues modules, schemas, tables, and their dependencies (foreign keys)
    """
<<<<<<< HEAD
    def __init__(self, host, user, passwd, initFun=None):
=======
    
    def __init__(self, host, user, passwd, initFun):
>>>>>>> 128b2df4
        try:
            host, port = host.split(':')
            port = int(port)
        except ValueError:
            port = defaultPort   
        self.connInfo = dict(host=host, port=port, user=user, passwd=passwd)
        self._conn = pymysql.connect(init_command=initFun, **self.connInfo)
        # TODO Do something if connection cannot be established
        if self.is_connected:
            print("Connected", user + '@'+host+':'+str(port))
        self._conn.autocommit(True)

        self.schemas    = {}  # database indexed by module names
        self.modules    = {}  # modules indexed by dbnames
        self.dbnames    = {}  # database names indexed by modules
        self.tableNames = {}  # tables names indexed by [dbname][ClassName]
        self.headings   = {}  # contains headings indexed by [dbname][table_name]
        self.tableInfo  = {}  # table information indexed by [dbname][table_name]

        # dependencies from foreign keys
        self.parents    = {}  # maps table names to their parent table names (primary foreign key)
        self.referenced = {}  # maps table names to table names they reference (non-primary foreign key

<<<<<<< HEAD
        self._graph = DBConnGraph(self) # initialize an empty connection graph

=======
    def isSame(self, host, user):
        """
        true if the connection host and user name are the same
        """
        if host is None:
            host = self.connInfo['host']
            port = self.connInfo['port']
        else:
            try:
                host, port = host.split(':')
                port = int(port)
            except ValueError:
                port = defaultPort
                
        if user is None:
            user = self.connInfo['user']
            
        return self.connInfo['host']==host and self.connInfo['port']==port and self.connInfo['user']==user
        
        
>>>>>>> 128b2df4
    @property
    def is_connected(self):
        return self._conn.ping()

    def bind(self, module, dbname):
        """
        Binds the `module` name to the database named `dbname`.
        Throws an error if `dbname` is already bound to a module.

        If the database `dbname` does not exist in the server, attempt
        to create the database and then bind module to it.

        `dbname` should be a valid database identifier and not a match pattern.
        """
        if dbname in self.modules:
            raise DataJointError('Database `%s` is already bound to module `%s`'
                %(dbname,self.modules[dbname]))

        cur = self.query("SHOW DATABASES LIKE '{dbname}'".format(dbname=dbname))
        count = cur.rowcount

        if count == 1:
            # Database exists
            self.modules[dbname] = module
            self.dbnames[module] = dbname
        elif count == 0:
            # Database doesn't exist, attempt to create
            logger.warning('Database `{dbname}` could not be found. '\
                           'Attempting to create the database.'.format(dbname=dbname))
            try:
                cur = self.query("CREATE DATABASE `{dbname}`".format(dbname=dbname))
                logger.warning('Created database `{dbname}`.'.format(dbname=dbname))
                self.modules[dbname] = module
                self.dbnames[module] = dbname
            except pymysql.OperationalError as e:
                raise DataJointError('Database named `{dbname}` was not defined, and'\
                                     ' an attempt to create has failed. Check'\
                                     ' permissions.'.format(dbname=dbname))
        else:
            raise DataJointError("Database name {dbname} matched more than one " \
                                 "existing databases. Database name should not be " \
                                 "a pattern.".format(dbname=dbname))

    def load_headings(self, dbname=None, force=False):
        """
        Load table information including roles and list of attributes for all
        tables within dbname by examining respective TABLE STATUS

        If dbname is not specified or None, will load headings for all
        databases that are bound to a module.

        By default, the heading is NOT loaded again if it already exists.
        Setting force=True will result in reloading of the heading even if one
        already exists.
        """
        if dbname:
            self._load_headings(dbname, force)
            return

        for dbname in self.modules:
            self._load_headings(dbname, force)


    def _load_headings(self, dbname, force=False):
        """
        Load table information including roles and list of attributes for all
        tables within dbname by examining respective TABLE STATUS

        By default, the heading is NOT loaded again if it already exists.
        Setting force=True will result in reloading of the heading even if one
        already exists.
        """
        if not dbname in self.headings or force:
            logger.info('Loading table definitions from `{dbname}`...'.format(dbname=dbname))
            self.tableNames[dbname] = {}
            self.headings[dbname] = {}
            self.tableInfo[dbname] = {}

            cur = self.query('SHOW TABLE STATUS FROM `{dbname}` WHERE name REGEXP "{sqlPtrn}"'.format(
                dbname=dbname, sqlPtrn=table_name_regexp_sql.pattern), asDict=True)

            for info in cur:
                info = {k.lower():v for k,v in info.items()}  # lowercase it
                tabName = info.pop('name')
                # look up role by table name prefix
                role = prefixRole[table_name_regexp.match(tabName).group(1)]
                displayName = to_camel_case(tabName)
                self.tableNames[dbname][displayName] = tabName
                self.tableInfo[dbname][tabName] = dict(info,role=role)
                self.headings[dbname][tabName] = Heading.init_from_database(self,dbname,tabName)
            self.load_dependencies(dbname)


    def load_dependencies(self, dbname): # TODO: Perhaps consider making this "private" by preceding with underscore?
        """
        load dependencies (foreign keys) between tables by examnining their
        respective CREATE TABLE statements.
        """

        ptrn = r"""
        FOREIGN\ KEY\s+\((?P<attr1>[`\w ,]+)\)\s+   # list of keys in this table
        REFERENCES\s+(?P<ref>[^\s]+)\s+             # table referenced
        \((?P<attr2>[`\w ,]+)\)                     # list of keys in the referenced table
        """

        logger.info('Loading dependencies for `{dbname}`'.format(dbname=dbname))

        for tabName in self.tableInfo[dbname]:
            cur = self.query('SHOW CREATE TABLE `{dbname}`.`{tabName}`'.format(dbname = dbname, tabName = tabName), asDict=True)
            tblDef = cur.fetchone()
            fullTblName = '`%s`.`%s`' % (dbname, tabName)
            self.parents[fullTblName] = []
            self.referenced[fullTblName] = []

            for m in re.finditer(ptrn, tblDef['Create Table'], re.X):  # iterate through foreign key statements
                assert m.group('attr1') == m.group('attr2'), 'Foreign keys must link identically named attributes'
                attrs = m.group('attr1')
                attrs = re.split(r',\s+', re.sub(r'`(.*?)`', r'\1', attrs)) # remove ` around attrs and split into list
                pk = self.headings[dbname][tabName].primary_key
                isPrimary = all([k in pk for k in attrs])
                ref = m.group('ref') # referenced table

                if not re.search(r'`\.`', ref): # if referencing other table in same schema
                    ref = '`%s`.%s' % (dbname, ref) # convert to full-table name

                if isPrimary:
                    self.parents[fullTblName].append(ref)
                else:
                    self.referenced[fullTblName].append(ref)

                self.parents.setdefault(ref, [])
                self.referenced.setdefault(ref, [])

    def clear_dependencies(self, dbname=None):
        """
        Clears dependency mapping originating from `dbname`. If `dbname` is not
        specified, dependencies for all databases will be cleared.
        """
        if dbname is None: # clear out all dependencies
            self.parents.clear()
            self.referenced.clear()
        else:
            tableKeys = ('`%s`.`%s`'%(dbname, tblName) for tblName in self.tableInfo[dbname])
            for key in tableKeys:
                if key in self.parents:
                    self.parents.pop(key)
                if key in self.referenced:
                    self.referenced.pop(key)

    def parents_of(self, childTable):
        """
        Returns a list of tables that are parents for the childTable based on
        primary foreign keys.
        """
        return self.parents.get(childTable, []).copy()

    def children_of(self, parentTable):
        """
        Returnis a list of tables for which parentTable is a parent (primary foreign key)
        """
        return [childTable for childTable, parents in self.parents.items() if parentTable in parents]

    def referenced_by(self, referencingTable):
        """
        Returns a list of tables that are referenced by non-primary foreign key
        by the referencingTable.
        """
        return self.referenced.get(referencingTable, []).copy()

    def referencing(self, referencedTable):
        """
        Returns a list of tables that references referencedTable as non-primary foreign key
        """
        return [referencing for referencing, referenced in self.referenced.items()
                if referencedTable in referenced]

    #TODO: Reimplement __str__
    def __str__(self):
        return self.__repr__() # placeholder until more suitable __str__ is implemented

    def __repr__(self):
        connected = "connected" if self.is_connected else "disconnected"
        return "DataJoint connection ({connected}) {user}@{host}:{port}".format(
            connected=connected, **self.connInfo)

    def __del__(self):
        logger.info('Disconnecting {user}@{host}:{port}'.format(**self.connInfo))
        self._conn.close()


    def erd(self, databases=None, tables=None, fill=True, reload=True):
        """
        Creates Entity Relation Diagram for the database or specified subset of
        tables.

        Set `fill` to False to only display specified tables. (By default
        connection tables are automatically included)
        """
        if reload:
            self.load_headings()  # load all tables and relations for bound databases

        self._graph.update_graph()  # update the graph

        graph = self._graph.copy_graph()
        if databases:
            graph = graph.restrict_by_modules(databases, fill)

        if tables:
            graph = graph.restrict_by_tables(tables, fill)

        graph.plot()

    def query(self, query, args=(), asDict=False):
        """
        Execute the specified query and return the tuple generator.

        If asDict is set to True, the returned cursor objects returns
        query results as dictionary.
        """
        cursor = pymysql.cursors.DictCursor if asDict else pymysql.cursors.Cursor
        cur = self._conn.cursor(cursor=cursor)

        # Log the query
        logger.debug("Executing SQL:" + query)
        cur.execute(query, args)
        return cur

    def start_transaction(self):
        self.query('START TRANSACTION WITH CONSISTENT SNAPSHOT')

    def cancel_transaction(self):
        self.query('ROLLBACK')

    def commit_transaction(self):
        self.query('COMMIT')<|MERGE_RESOLUTION|>--- conflicted
+++ resolved
@@ -20,12 +20,7 @@
 table_name_regexp = re.compile('^(|#|_|__|~)[a-z][a-z0-9_]*$')    # MySQL does not accept this but MariaDB does
 
 
-<<<<<<< HEAD
 def conn_container():
-=======
-
-def connPersistent():
->>>>>>> 128b2df4
     """
     creates a persistent connections for everyone to use
     """
@@ -39,37 +34,21 @@
 
         Set rest=True to reset the persistent connection object
         """
-<<<<<<< HEAD
         nonlocal _connObj
         if not _connObj or reset:
-=======
-        nonlocal persistentConn
-        if persistentConn is None or not persistentConn.isSame(host=host,user=user):          
->>>>>>> 128b2df4
             host = host or os.getenv('DJ_HOST') or input('Enter datajoint server address >> ')
             user = user or os.getenv('DJ_USER') or input('Enter datajoint user name >> ')
             # had trouble with getpass
             passwd = passwd or os.getenv('DJ_PASS') or input('Enter datajoint password >> ')
             initFun = initFun or os.getenv('DJ_INIT')
-<<<<<<< HEAD
             _connObj = Connection(host, user, passwd, initFun)
         return _connObj
-=======
-            persistentConn = Connection(host, user, passwd, initFun)
-        return persistentConn
-        
     return conn
->>>>>>> 128b2df4
 
     return conn
 
-<<<<<<< HEAD
 # The function conn is used by others to obtain the package wide persistent connection object
 conn = conn_container()
-=======
-# The function conn is used by others to obtain the persistent connection object
-conn = connPersistent()
->>>>>>> 128b2df4
 
 defaultPort = 3306
 
@@ -78,12 +57,7 @@
     A dj.Connection object manages a connection to a database server.
     It also catalogues modules, schemas, tables, and their dependencies (foreign keys)
     """
-<<<<<<< HEAD
     def __init__(self, host, user, passwd, initFun=None):
-=======
-    
-    def __init__(self, host, user, passwd, initFun):
->>>>>>> 128b2df4
         try:
             host, port = host.split(':')
             port = int(port)
@@ -107,10 +81,8 @@
         self.parents    = {}  # maps table names to their parent table names (primary foreign key)
         self.referenced = {}  # maps table names to table names they reference (non-primary foreign key
 
-<<<<<<< HEAD
         self._graph = DBConnGraph(self) # initialize an empty connection graph
 
-=======
     def isSame(self, host, user):
         """
         true if the connection host and user name are the same
@@ -124,14 +96,12 @@
                 port = int(port)
             except ValueError:
                 port = defaultPort
-                
+
         if user is None:
             user = self.connInfo['user']
-            
+
         return self.connInfo['host']==host and self.connInfo['port']==port and self.connInfo['user']==user
-        
-        
->>>>>>> 128b2df4
+
     @property
     def is_connected(self):
         return self._conn.ping()
