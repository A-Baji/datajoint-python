"""
This module hosts functions to convert DataJoint table definitions into mysql table definitions, and to
declare the corresponding mysql tables.
"""
import re
import pyparsing as pp
import logging
import warnings
from .errors import DataJointError, _support_filepath_types, FILEPATH_FEATURE_SWITCH
from .attribute_adapter import get_adapter

UUID_DATA_TYPE = "binary(16)"
MAX_TABLE_NAME_LENGTH = 64
<<<<<<< HEAD
CONSTANT_LITERALS = {
    "CURRENT_TIMESTAMP",
    "NULL",
}  # SQL literals to be used without quotes (case insensitive)
EXTERNAL_TABLE_ROOT = "~external"

TYPE_PATTERN = {
    k: re.compile(v, re.I)
    for k, v in dict(
        INTEGER=r"((tiny|small|medium|big|)int|integer)(\s*\(.+\))?(\s+unsigned)?(\s+auto_increment)?|serial$",
        DECIMAL=r"(decimal|numeric)(\s*\(.+\))?(\s+unsigned)?$",
        FLOAT=r"(double|float|real)(\s*\(.+\))?(\s+unsigned)?$",
        STRING=r"(var)?char\s*\(.+\)$",
        ENUM=r"enum\s*\(.+\)$",
        BOOL=r"bool(ean)?$",  # aliased to tinyint(1)
        TEMPORAL=r"(date|datetime|time|timestamp|year)(\s*\(.+\))?$",
        INTERNAL_BLOB=r"(tiny|small|medium|long|)blob$",
        EXTERNAL_BLOB=r"blob@(?P<store>[a-z]\w*)$",
        INTERNAL_ATTACH=r"attach$",
        EXTERNAL_ATTACH=r"attach@(?P<store>[a-z]\w*)$",
        FILEPATH=r"filepath@(?P<store>[a-z]\w*)$",
        UUID=r"uuid$",
        ADAPTED=r"<.+>$",
    ).items()
}
=======
CONSTANT_LITERALS = {'CURRENT_TIMESTAMP', 'NULL'}  # SQL literals to be used without quotes (case insensitive)
EXTERNAL_TABLE_ROOT = '~external'

TYPE_PATTERN = {k: re.compile(v, re.I) for k, v in dict(
    INTEGER=r'((tiny|small|medium|big|)int|integer)(\s*\(.+\))?(\s+unsigned)?(\s+auto_increment)?|serial$',
    DECIMAL=r'(decimal|numeric)(\s*\(.+\))?(\s+unsigned)?$',
    FLOAT=r'(double|float|real)(\s*\(.+\))?(\s+unsigned)?$',
    STRING=r'(var)?char\s*\(.+\)$',
    ENUM=r'enum\s*\(.+\)$',
    BOOL=r'bool(ean)?$',   # aliased to tinyint(1)
    TEMPORAL=r'(date|datetime|time|timestamp|year)(\s*\(.+\))?$',
    INTERNAL_BLOB=r'(tiny|small|medium|long|)blob$',
    EXTERNAL_BLOB=r'blob@(?P<store>[a-z][\-\w]*)$',
    INTERNAL_ATTACH=r'attach$',
    EXTERNAL_ATTACH=r'attach@(?P<store>[a-z][\-\w]*)$',
    FILEPATH=r'filepath@(?P<store>[a-z][\-\w]*)$',
    UUID=r'uuid$',
    ADAPTED=r'<.+>$'
).items()}
>>>>>>> 413e2f90

# custom types are stored in attribute comment
SPECIAL_TYPES = {
    "UUID",
    "INTERNAL_ATTACH",
    "EXTERNAL_ATTACH",
    "EXTERNAL_BLOB",
    "FILEPATH",
    "ADAPTED",
}
NATIVE_TYPES = set(TYPE_PATTERN) - SPECIAL_TYPES
EXTERNAL_TYPES = {
    "EXTERNAL_ATTACH",
    "EXTERNAL_BLOB",
    "FILEPATH",
}  # data referenced by a UUID in external tables
SERIALIZED_TYPES = {
    "EXTERNAL_ATTACH",
    "INTERNAL_ATTACH",
    "EXTERNAL_BLOB",
    "INTERNAL_BLOB",
}  # requires packing data

assert set().union(SPECIAL_TYPES, EXTERNAL_TYPES, SERIALIZED_TYPES) <= set(TYPE_PATTERN)


def match_type(attribute_type):
    try:
        return next(
            category
            for category, pattern in TYPE_PATTERN.items()
            if pattern.match(attribute_type)
        )
    except StopIteration:
        raise DataJointError(
            "Unsupported attribute type {type}".format(type=attribute_type)
        )


logger = logging.getLogger(__name__)


def build_foreign_key_parser_old():
    # old-style foreign key parser. Superseded by expression-based syntax. See issue #436
    # This will be deprecated in a future release.
    left = pp.Literal("(").suppress()
    right = pp.Literal(")").suppress()
    attribute_name = pp.Word(pp.srange("[a-z]"), pp.srange("[a-z0-9_]"))
    new_attrs = pp.Optional(
        left + pp.delimitedList(attribute_name) + right
    ).setResultsName("new_attrs")
    arrow = pp.Literal("->").suppress()
    lbracket = pp.Literal("[").suppress()
    rbracket = pp.Literal("]").suppress()
    option = pp.Word(pp.srange("[a-zA-Z]"))
    options = pp.Optional(
        lbracket + pp.delimitedList(option) + rbracket
    ).setResultsName("options")
    ref_table = pp.Word(pp.alphas, pp.alphanums + "._").setResultsName("ref_table")
    ref_attrs = pp.Optional(
        left + pp.delimitedList(attribute_name) + right
    ).setResultsName("ref_attrs")
    return new_attrs + arrow + options + ref_table + ref_attrs


def build_foreign_key_parser():
    arrow = pp.Literal("->").suppress()
    lbracket = pp.Literal("[").suppress()
    rbracket = pp.Literal("]").suppress()
    option = pp.Word(pp.srange("[a-zA-Z]"))
    options = pp.Optional(
        lbracket + pp.delimitedList(option) + rbracket
    ).setResultsName("options")
    ref_table = pp.restOfLine.setResultsName("ref_table")
    return arrow + options + ref_table


def build_attribute_parser():
    quoted = pp.QuotedString('"') ^ pp.QuotedString("'")
    colon = pp.Literal(":").suppress()
    attribute_name = pp.Word(pp.srange("[a-z]"), pp.srange("[a-z0-9_]")).setResultsName(
        "name"
    )
    data_type = (
        pp.Combine(pp.Word(pp.alphas) + pp.SkipTo("#", ignore=quoted))
        ^ pp.QuotedString("<", endQuoteChar=">", unquoteResults=False)
    ).setResultsName("type")
    default = pp.Literal("=").suppress() + pp.SkipTo(
        colon, ignore=quoted
    ).setResultsName("default")
    comment = pp.Literal("#").suppress() + pp.restOfLine.setResultsName("comment")
    return attribute_name + pp.Optional(default) + colon + data_type + comment


def build_index_parser():
    left = pp.Literal("(").suppress()
    right = pp.Literal(")").suppress()
    unique = pp.Optional(pp.CaselessKeyword("unique")).setResultsName("unique")
    index = pp.CaselessKeyword("index").suppress()
    attribute_name = pp.Word(pp.srange("[a-z]"), pp.srange("[a-z0-9_]"))
    return (
        unique
        + index
        + left
        + pp.delimitedList(attribute_name).setResultsName("attr_list")
        + right
    )


foreign_key_parser_old = build_foreign_key_parser_old()
foreign_key_parser = build_foreign_key_parser()
attribute_parser = build_attribute_parser()
index_parser = build_index_parser()


def is_foreign_key(line):
    """
    :param line: a line from the table definition
    :return: true if the line appears to be a foreign key definition
    """
    arrow_position = line.find("->")
    return arrow_position >= 0 and not any(c in line[:arrow_position] for c in "\"#'")


def compile_foreign_key(
    line, context, attributes, primary_key, attr_sql, foreign_key_sql, index_sql
):
    """
    :param line: a line from a table definition
    :param context: namespace containing referenced objects
    :param attributes: list of attribute names already in the declaration -- to be updated by this function
    :param primary_key: None if the current foreign key is made from the dependent section. Otherwise it is the list
        of primary key attributes thus far -- to be updated by the function
    :param attr_sql: list of sql statements defining attributes -- to be updated by this function.
    :param foreign_key_sql: list of sql statements specifying foreign key constraints -- to be updated by this function.
    :param index_sql: list of INDEX declaration statements, duplicate or redundant indexes are ok.
    """
    # Parse and validate
    from .table import Table
    from .expression import QueryExpression

    obsolete = False  # See issue #436.  Old style to be deprecated in a future release
    try:
        result = foreign_key_parser.parseString(line)
    except pp.ParseException:
        try:
            result = foreign_key_parser_old.parseString(line)
        except pp.ParseBaseException as err:
            raise DataJointError('Parsing error in line "%s". %s.' % (line, err))
        else:
            obsolete = True
    try:
        ref = eval(result.ref_table, context)
    except NameError if obsolete else Exception:
        raise DataJointError(
            "Foreign key reference %s could not be resolved" % result.ref_table
        )

    options = [opt.upper() for opt in result.options]
    for opt in options:  # check for invalid options
        if opt not in {"NULLABLE", "UNIQUE"}:
            raise DataJointError('Invalid foreign key option "{opt}"'.format(opt=opt))
    is_nullable = "NULLABLE" in options
    is_unique = "UNIQUE" in options
    if is_nullable and primary_key is not None:
        raise DataJointError(
            'Primary dependencies cannot be nullable in line "{line}"'.format(line=line)
        )

    if obsolete:
        warnings.warn(
            'Line "{line}" uses obsolete syntax that will no longer be supported in datajoint 0.14. '
            "For details, see issue #780 https://github.com/datajoint/datajoint-python/issues/780".format(
                line=line
            )
        )
        if not isinstance(ref, type) or not issubclass(ref, Table):
            raise DataJointError(
                "Foreign key reference %r must be a valid query" % result.ref_table
            )

    if isinstance(ref, type) and issubclass(ref, Table):
        ref = ref()

    # check that dependency is of a supported type
    if (
        not isinstance(ref, QueryExpression)
        or len(ref.restriction)
        or len(ref.support) != 1
        or not isinstance(ref.support[0], str)
    ):
        raise DataJointError(
            'Dependency "%s" is not supported (yet). Use a base table or its projection.'
            % result.ref_table
        )

    if obsolete:
        # for backward compatibility with old-style dependency declarations.  See issue #436
        if not isinstance(ref, Table):
            DataJointError(
                'Dependency "%s" is not supported. Check documentation.'
                % result.ref_table
            )
        if not all(r in ref.primary_key for r in result.ref_attrs):
            raise DataJointError('Invalid foreign key attributes in "%s"' % line)
        try:
            raise DataJointError(
                'Duplicate attributes "{attr}" in "{line}"'.format(
                    attr=next(attr for attr in result.new_attrs if attr in attributes),
                    line=line,
                )
            )
        except StopIteration:
            pass  # the normal outcome

        # Match the primary attributes of the referenced table to local attributes
        new_attrs = list(result.new_attrs)
        ref_attrs = list(result.ref_attrs)

        # special case, the renamed attribute is implicit
        if new_attrs and not ref_attrs:
            if len(new_attrs) != 1:
                raise DataJointError(
                    'Renamed foreign key must be mapped to the primary key in "%s"'
                    % line
                )
            if len(ref.primary_key) == 1:
                # if the primary key has one attribute, allow implicit renaming
                ref_attrs = ref.primary_key
            else:
                # if only one primary key attribute remains, then allow implicit renaming
                ref_attrs = [attr for attr in ref.primary_key if attr not in attributes]
                if len(ref_attrs) != 1:
                    raise DataJointError(
                        'Could not resolve which primary key attribute should be referenced in "%s"'
                        % line
                    )

        if len(new_attrs) != len(ref_attrs):
            raise DataJointError('Mismatched attributes in foreign key "%s"' % line)

        if ref_attrs:
            # convert to projected dependency
            ref = ref.proj(**dict(zip(new_attrs, ref_attrs)))

    # declare new foreign key attributes
    for attr in ref.primary_key:
        if attr not in attributes:
            attributes.append(attr)
            if primary_key is not None:
                primary_key.append(attr)
            attr_sql.append(
                ref.heading[attr].sql.replace("NOT NULL ", "", int(is_nullable))
            )

    # declare the foreign key
    foreign_key_sql.append(
        "FOREIGN KEY (`{fk}`) REFERENCES {ref} (`{pk}`) ON UPDATE CASCADE ON DELETE RESTRICT".format(
            fk="`,`".join(ref.primary_key),
            pk="`,`".join(ref.heading[name].original_name for name in ref.primary_key),
            ref=ref.support[0],
        )
    )

    # declare unique index
    if is_unique:
        index_sql.append(
            "UNIQUE INDEX ({attrs})".format(
                attrs=",".join("`%s`" % attr for attr in ref.primary_key)
            )
        )


def prepare_declare(definition, context):
    # split definition into lines
    definition = re.split(r"\s*\n\s*", definition.strip())
    # check for optional table comment
    table_comment = (
        definition.pop(0)[1:].strip() if definition[0].startswith("#") else ""
    )
    if table_comment.startswith(":"):
        raise DataJointError('Table comment must not start with a colon ":"')
    in_key = True  # parse primary keys
    primary_key = []
    attributes = []
    attribute_sql = []
    foreign_key_sql = []
    index_sql = []
    external_stores = []

    for line in definition:
        if not line or line.startswith("#"):  # ignore additional comments
            pass
        elif line.startswith("---") or line.startswith("___"):
            in_key = False  # start parsing dependent attributes
        elif is_foreign_key(line):
            compile_foreign_key(
                line,
                context,
                attributes,
                primary_key if in_key else None,
                attribute_sql,
                foreign_key_sql,
                index_sql,
            )
        elif re.match(r"^(unique\s+)?index[^:]*$", line, re.I):  # index
            compile_index(line, index_sql)
        else:
            name, sql, store = compile_attribute(line, in_key, foreign_key_sql, context)
            if store:
                external_stores.append(store)
            if in_key and name not in primary_key:
                primary_key.append(name)
            if name not in attributes:
                attributes.append(name)
                attribute_sql.append(sql)

    return (
        table_comment,
        primary_key,
        attribute_sql,
        foreign_key_sql,
        index_sql,
        external_stores,
    )


def declare(full_table_name, definition, context):
    """
    Parse declaration and generate the SQL CREATE TABLE code
    :param full_table_name: full name of the table
    :param definition: DataJoint table definition
    :param context: dictionary of objects that might be referred to in the table
    :return: SQL CREATE TABLE statement, list of external stores used
    """
    table_name = full_table_name.strip("`").split(".")[1]
    if len(table_name) > MAX_TABLE_NAME_LENGTH:
        raise DataJointError(
            "Table name `{name}` exceeds the max length of {max_length}".format(
                name=table_name, max_length=MAX_TABLE_NAME_LENGTH
            )
        )

    (
        table_comment,
        primary_key,
        attribute_sql,
        foreign_key_sql,
        index_sql,
        external_stores,
    ) = prepare_declare(definition, context)

    if not primary_key:
        raise DataJointError("Table must have a primary key")

    return (
        "CREATE TABLE IF NOT EXISTS %s (\n" % full_table_name
        + ",\n".join(
            attribute_sql
            + ["PRIMARY KEY (`" + "`,`".join(primary_key) + "`)"]
            + foreign_key_sql
            + index_sql
        )
        + '\n) ENGINE=InnoDB, COMMENT "%s"' % table_comment
    ), external_stores


def _make_attribute_alter(new, old, primary_key):
    """
    :param new: new attribute declarations
    :param old: old attribute declarations
    :param primary_key: primary key attributes
    :return: list of SQL ALTER commands
    """
    # parse attribute names
    name_regexp = re.compile(r"^`(?P<name>\w+)`")
    original_regexp = re.compile(r'COMMENT "{\s*(?P<name>\w+)\s*}')
    matched = ((name_regexp.match(d), original_regexp.search(d)) for d in new)
    new_names = dict((d.group("name"), n and n.group("name")) for d, n in matched)
    old_names = [name_regexp.search(d).group("name") for d in old]

    # verify that original names are only used once
    renamed = set()
    for v in new_names.values():
        if v:
            if v in renamed:
                raise DataJointError(
                    "Alter attempted to rename attribute {%s} twice." % v
                )
            renamed.add(v)

    # verify that all renamed attributes existed in the old definition
    try:
        raise DataJointError(
            "Attribute {} does not exist in the original definition".format(
                next(attr for attr in renamed if attr not in old_names)
            )
        )
    except StopIteration:
        pass

    # dropping attributes
    to_drop = [n for n in old_names if n not in renamed and n not in new_names]
    sql = ["DROP `%s`" % n for n in to_drop]
    old_names = [name for name in old_names if name not in to_drop]

    # add or change attributes in order
    prev = None
    for new_def, (new_name, old_name) in zip(new, new_names.items()):
        if new_name not in primary_key:
            after = None  # if None, then must include the AFTER clause
            if prev:
                try:
                    idx = old_names.index(old_name or new_name)
                except ValueError:
                    after = prev[0]
                else:
                    if idx >= 1 and old_names[idx - 1] != (prev[1] or prev[0]):
                        after = prev[0]
            if new_def not in old or after:
                sql.append(
                    "{command} {new_def} {after}".format(
                        command=(
                            "ADD"
                            if (old_name or new_name) not in old_names
                            else "MODIFY"
                            if not old_name
                            else "CHANGE `%s`" % old_name
                        ),
                        new_def=new_def,
                        after="" if after is None else "AFTER `%s`" % after,
                    )
                )
        prev = new_name, old_name

    return sql


def alter(definition, old_definition, context):
    """
    :param definition: new table definition
    :param old_definition: current table definition
    :param context: the context in which to evaluate foreign key definitions
    :return: string SQL ALTER command, list of new stores used for external storage
    """
    (
        table_comment,
        primary_key,
        attribute_sql,
        foreign_key_sql,
        index_sql,
        external_stores,
    ) = prepare_declare(definition, context)
    (
        table_comment_,
        primary_key_,
        attribute_sql_,
        foreign_key_sql_,
        index_sql_,
        external_stores_,
    ) = prepare_declare(old_definition, context)

    # analyze differences between declarations
    sql = list()
    if primary_key != primary_key_:
        raise NotImplementedError("table.alter cannot alter the primary key (yet).")
    if foreign_key_sql != foreign_key_sql_:
        raise NotImplementedError("table.alter cannot alter foreign keys (yet).")
    if index_sql != index_sql_:
        raise NotImplementedError("table.alter cannot alter indexes (yet)")
    if attribute_sql != attribute_sql_:
        sql.extend(_make_attribute_alter(attribute_sql, attribute_sql_, primary_key))
    if table_comment != table_comment_:
        sql.append('COMMENT="%s"' % table_comment)
    return sql, [e for e in external_stores if e not in external_stores_]


def compile_index(line, index_sql):
    match = index_parser.parseString(line)
    index_sql.append(
        "{unique} index ({attrs})".format(
            unique=match.unique, attrs=",".join("`%s`" % a for a in match.attr_list)
        )
    )


def substitute_special_type(match, category, foreign_key_sql, context):
    """
    :param match: dict containing with keys "type" and "comment" -- will be modified in place
    :param category: attribute type category from TYPE_PATTERN
    :param foreign_key_sql: list of foreign key declarations to add to
    :param context: context for looking up user-defined attribute_type adapters
    """
    if category == "UUID":
        match["type"] = UUID_DATA_TYPE
    elif category == "INTERNAL_ATTACH":
        match["type"] = "LONGBLOB"
    elif category in EXTERNAL_TYPES:
        if category == "FILEPATH" and not _support_filepath_types():
            raise DataJointError(
                """
            The filepath data type is disabled until complete validation.
            To turn it on as experimental feature, set the environment variable
            {env} = TRUE or upgrade datajoint.
            """.format(
                    env=FILEPATH_FEATURE_SWITCH
                )
            )
        match["store"] = match["type"].split("@", 1)[1]
        match["type"] = UUID_DATA_TYPE
        foreign_key_sql.append(
            "FOREIGN KEY (`{name}`) REFERENCES `{{database}}`.`{external_table_root}_{store}` (`hash`) "
            "ON UPDATE RESTRICT ON DELETE RESTRICT".format(
                external_table_root=EXTERNAL_TABLE_ROOT, **match
            )
        )
    elif category == "ADAPTED":
        adapter = get_adapter(context, match["type"])
        match["type"] = adapter.attribute_type
        category = match_type(match["type"])
        if category in SPECIAL_TYPES:
            # recursive redefinition from user-defined datatypes.
            substitute_special_type(match, category, foreign_key_sql, context)
    else:
        assert False, "Unknown special type"


def compile_attribute(line, in_key, foreign_key_sql, context):
    """
    Convert attribute definition from DataJoint format to SQL
    :param line: attribution line
    :param in_key: set to True if attribute is in primary key set
    :param foreign_key_sql: the list of foreign key declarations to add to
    :param context: context in which to look up user-defined attribute type adapterss
    :returns: (name, sql, is_external) -- attribute name and sql code for its declaration
    """
    try:
        match = attribute_parser.parseString(line + "#", parseAll=True)
    except pp.ParseException as err:
        raise DataJointError(
            "Declaration error in position {pos} in line:\n  {line}\n{msg}".format(
                line=err.args[0], pos=err.args[1], msg=err.args[2]
            )
        )
    match["comment"] = match["comment"].rstrip("#")
    if "default" not in match:
        match["default"] = ""
    match = {k: v.strip() for k, v in match.items()}
    match["nullable"] = match["default"].lower() == "null"

    if match["nullable"]:
        if in_key:
            raise DataJointError(
                'Primary key attributes cannot be nullable in line "%s"' % line
            )
        match["default"] = "DEFAULT NULL"  # nullable attributes default to null
    else:
        if match["default"]:
            quote = (
                match["default"].split("(")[0].upper() not in CONSTANT_LITERALS
                and match["default"][0] not in "\"'"
            )
            match["default"] = (
                "NOT NULL DEFAULT " + ('"%s"' if quote else "%s") % match["default"]
            )
        else:
            match["default"] = "NOT NULL"

    match["comment"] = match["comment"].replace(
        '"', '\\"'
    )  # escape double quotes in comment

    if match["comment"].startswith(":"):
        raise DataJointError(
            'An attribute comment must not start with a colon in comment "{comment}"'.format(
                **match
            )
        )

    category = match_type(match["type"])
    if category in SPECIAL_TYPES:
        match["comment"] = ":{type}:{comment}".format(
            **match
        )  # insert custom type into comment
        substitute_special_type(match, category, foreign_key_sql, context)

    if category in SERIALIZED_TYPES and match["default"] not in {
        "DEFAULT NULL",
        "NOT NULL",
    }:
        raise DataJointError(
            "The default value for a blob or attachment attributes can only be NULL in:\n{line}".format(
                line=line
            )
        )

    sql = (
        "`{name}` {type} {default}"
        + (' COMMENT "{comment}"' if match["comment"] else "")
    ).format(**match)
    return match["name"], sql, match.get("store")<|MERGE_RESOLUTION|>--- conflicted
+++ resolved
@@ -11,33 +11,6 @@
 
 UUID_DATA_TYPE = "binary(16)"
 MAX_TABLE_NAME_LENGTH = 64
-<<<<<<< HEAD
-CONSTANT_LITERALS = {
-    "CURRENT_TIMESTAMP",
-    "NULL",
-}  # SQL literals to be used without quotes (case insensitive)
-EXTERNAL_TABLE_ROOT = "~external"
-
-TYPE_PATTERN = {
-    k: re.compile(v, re.I)
-    for k, v in dict(
-        INTEGER=r"((tiny|small|medium|big|)int|integer)(\s*\(.+\))?(\s+unsigned)?(\s+auto_increment)?|serial$",
-        DECIMAL=r"(decimal|numeric)(\s*\(.+\))?(\s+unsigned)?$",
-        FLOAT=r"(double|float|real)(\s*\(.+\))?(\s+unsigned)?$",
-        STRING=r"(var)?char\s*\(.+\)$",
-        ENUM=r"enum\s*\(.+\)$",
-        BOOL=r"bool(ean)?$",  # aliased to tinyint(1)
-        TEMPORAL=r"(date|datetime|time|timestamp|year)(\s*\(.+\))?$",
-        INTERNAL_BLOB=r"(tiny|small|medium|long|)blob$",
-        EXTERNAL_BLOB=r"blob@(?P<store>[a-z]\w*)$",
-        INTERNAL_ATTACH=r"attach$",
-        EXTERNAL_ATTACH=r"attach@(?P<store>[a-z]\w*)$",
-        FILEPATH=r"filepath@(?P<store>[a-z]\w*)$",
-        UUID=r"uuid$",
-        ADAPTED=r"<.+>$",
-    ).items()
-}
-=======
 CONSTANT_LITERALS = {'CURRENT_TIMESTAMP', 'NULL'}  # SQL literals to be used without quotes (case insensitive)
 EXTERNAL_TABLE_ROOT = '~external'
 
@@ -57,7 +30,6 @@
     UUID=r'uuid$',
     ADAPTED=r'<.+>$'
 ).items()}
->>>>>>> 413e2f90
 
 # custom types are stored in attribute comment
 SPECIAL_TYPES = {
