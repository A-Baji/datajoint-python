from collections.abc import Mapping
import numpy as np
import logging
import abc
import pymysql

from . import DataJointError, config, conn
from .declare import declare
from .relational_operand import RelationalOperand
from .blob import pack
from .utils import user_choice
from .heading import Heading

logger = logging.getLogger(__name__)


def schema(database, context, connection=None):
    """
    Returns a decorator that can be used to associate a Relation class to a database.

    :param database: name of the database to associate the decorated class with
    :param context: dictionary for looking up foreign keys references, usually set to locals()
    :param connection: Connection object. Defaults to datajoint.conn()
    :return: a decorator for Relation subclasses
    """
    if connection is None:
        connection = conn()

    # if the database does not exist, create it
    cur = connection.query("SHOW DATABASES LIKE '{database}'".format(database=database))
    if cur.rowcount == 0:
        logger.info("Database `{database}` could not be found. "
                    "Attempting to create the database.".format(database=database))
        try:
            connection.query("CREATE DATABASE `{database}`".format(database=database))
            logger.info('Created database `{database}`.'.format(database=database))
        except pymysql.OperationalError:
            raise DataJointError("Database named `{database}` was not defined, and"
                                 "an attempt to create has failed. Check"
                                 " permissions.".format(database=database))

    def decorator(cls):
        """
        The decorator binds its argument class object to a database
        :param cls: class to be decorated
        """
        # class-level attributes
        cls.database = database
        cls._connection = connection
        cls._heading = Heading()
        cls._context = context
        # trigger table declaration by requesting the heading from an instance
        cls().heading
        return cls

    return decorator


class Relation(RelationalOperand, metaclass=abc.ABCMeta):
    """
    Relation is an abstract class that represents a base relation, i.e. a table in the database.
    To make it a concrete class, override the abstract properties specifying the connection,
    table name, database, context, and definition.
    A Relation implements insert and delete methods in addition to inherited relational operators.
    """
    _heading = None
    _context = None

    # ---------- abstract properties ------------ #
    @property
    @abc.abstractmethod
    def table_name(self):
        """
        :return: the name of the table in the database
        """
        raise NotImplementedError('Relation subclasses must define property table_name')

    @property
    @abc.abstractmethod
    def definition(self):
        """
        :return: a string containing the table definition using the DataJoint DDL
        """
        pass

    # -------------- required by RelationalOperand ----------------- #
    @property
    def connection(self):
        return self._connection

    @property
    def heading(self):
        """
        Get the table headng.
        If the table is not declared, attempts to declare it and return heading.
        :return:
        """
        if self._heading is None:
            self._heading = Heading()  # instance-level heading
        if not self._heading:
            if not self.is_declared:
                self.connection.query(
                    declare(self.full_table_name, self.definition, self._context))
            if self.is_declared:
                self.connection.erd.load_dependencies(self.connection, self.full_table_name)
                self._heading.init_from_database(self.connection, self.database, self.table_name)
        return self._heading

    @property
    def from_clause(self):
        """
        :return: the FROM clause of SQL SELECT statements.
        """
        return self.full_table_name

<<<<<<< HEAD
=======

>>>>>>> ba925018
    # ------------- dependencies ---------- #
    @property
    def parents(self):
        return self.connection.erd.parents[self.full_table_name]

    @property
    def children(self):
        return self.connection.erd.children[self.full_table_name]

    @property
    def references(self):
        return self.connection.erd.references[self.full_table_name]

    @property
    def referenced(self):
        return self.connection.erd.referenced[self.full_table_name]

    @property
    def descendants(self):
        """
        :return: list of relation objects for all children and references, recursively,
        in order of dependence.
        This is helpful for cascading delete or drop operations.
        """
        relations = (FreeRelation(self.connection, table)
                     for table in self.connection.erd.get_descendants(self.full_table_name))
        return [relation for relation in relations if relation.is_declared]

    # --------- SQL functionality --------- #
    @property
    def is_declared(self):
        cur = self.connection.query(
            'SHOW TABLES in `{database}`LIKE "{table_name}"'.format(
                database=self.database, table_name=self.table_name))
        return cur.rowcount > 0

<<<<<<< HEAD
=======
    def insert(self, rows, **kwargs):
        """
        Inserts a collection of tuples. Additional keyword arguments are passed to insert.

        :param iter: Must be an iterator that generates a sequence of valid arguments for insert.
        """
        for row in rows:
            self.insert1(row, **kwargs)


>>>>>>> ba925018
    @property
    def full_table_name(self):
        return r"`{0:s}`.`{1:s}`".format(self.database, self.table_name)

<<<<<<< HEAD
    def insert(self, rows, **kwargs):
        """
        Inserts a collection of tuples. Additional keyword arguments are passed to insert1.

        :param iter: Must be an iterator that generates a sequence of valid arguments for insert.
        """
        for row in rows:
            self.insert1(row, **kwargs)

=======
>>>>>>> ba925018
    def insert1(self, tup, ignore_errors=False, replace=False):
        """
        Insert one data record or one Mapping (like a dict).

        :param tup: Data record, a Mapping (like a dict), or a list or tuple with ordered values.
        :param ignore_errors=False: Ignores errors if True.
        :param replace=False: Replaces data tuple if True.

        Example::
            relation.insert1(dict(subject_id=7, species="mouse", date_of_birth="2014-09-01"))
        """
        heading = self.heading

        if isinstance(tup, np.void):    # np.array insert
            for fieldname in tup.dtype.fields:
                if fieldname not in heading:
                    raise KeyError(u'{0:s} is not in the attribute list'.format(fieldname))
            value_list = ','.join([repr(tup[name]) if not heading[name].is_blob else '%s'
                                   for name in heading if name in tup.dtype.fields])
            args = tuple(pack(tup[name]) for name in heading
                         if name in tup.dtype.fields and heading[name].is_blob)
            attribute_list = '`' + '`,`'.join(q for q in heading if q in tup.dtype.fields) + '`'

        elif isinstance(tup, Mapping):   #  dict-based insert
            for fieldname in tup.keys():
                if fieldname not in heading:
                    raise KeyError(u'{0:s} is not in the attribute list'.format(fieldname))
            value_list = ','.join(repr(tup[name]) if not heading[name].is_blob else '%s'
                                  for name in heading if name in tup)
            args = tuple(pack(tup[name]) for name in heading
                         if name in tup and heading[name].is_blob)
            attribute_list = '`' + '`,`'.join(name for name in heading if name in tup) + '`'

        else:    # positional insert
            try:
                if len(tup) != len(self.heading):
                    raise DataJointError(
                        'Tuple size does not match the number of relation attributes')
            except TypeError:
                raise DataJointError('Datatype %s cannot be inserted' % type(tup))
            else:
                pairs = zip(heading, tup)
                value_list = ','.join('%s' if heading[name].is_blob else repr(value) for name, value in pairs)
                attribute_list = '`' + '`,`'.join(heading.names) + '`'
                args = tuple(pack(vallue) for name, value in pairs if heading[name].is_blob)
        if replace:
            sql = 'REPLACE'
        elif ignore_errors:
            sql = 'INSERT IGNORE'
        else:
            sql = 'INSERT'
        sql += " INTO %s (%s) VALUES (%s)" % (self.from_clause, attribute_list, value_list)
        logger.info(sql)
        self.connection.query(sql, args=args)

    def delete_quick(self):
        """
        delete without cascading and without user prompt
        """
        self.connection.query('DELETE FROM ' + self.from_clause + self.where_clause)

    def delete(self):
        """
        Delete the contents of the table and its dependent tables, recursively.
        User is prompted for confirmation if config['safemode']
        """
        relations = self.descendants
        if self.restrictions and len(relations)>1:
            raise NotImplementedError('Restricted cascading deletes are not yet implemented')
        do_delete = True
        if config['safemode']:
            print('The contents of the following tables are about to be deleted:')
            for relation in relations:
                count = len(relation)
                if count:
                    print(relation.full_table_name, '(%d tuples)' % count)
            do_delete = user_choice("Proceed?", default='no') == 'yes'
        if do_delete:
            with self.connection.transaction:
                while relations:
                    relations.pop().delete_quick()

    def drop_quick(self):
        """
        Drops the table associated with this relation without cascading and without user prompt.
        """
        if self.is_declared:
            self.connection.query('DROP TABLE %s' % self.full_table_name)
            self.connection.erd.clear_dependencies(self.full_table_name)
            if self._heading:
                self._heading.reset()
            logger.info("Dropped table %s" % self.full_table_name)

    def drop(self):
        """
        Drop the table and all tables that reference it, recursively.
        User is prompted for confirmation if config['safemode']
        """
        do_drop = True
        relations = self.descendants
        if config['safemode']:
            print('The following tables are about to be dropped:')
            for relation in relations:
                print(relation.full_table_name, '(%d tuples)' % len(relation))
            do_drop = user_choice("Proceed?", default='no') == 'yes'
        if do_drop:
            while relations:
                relations.pop().drop_quick()
            print('Tables dropped.')

    def size_on_disk(self):
        """
        :return: size of data and indices in GiB taken by the table on the storage device
        """
        ret = self.connection.query(
            'SHOW TABLE STATUS FROM `{database}` WHERE NAME="{table}"'.format(
                database=self.database, table=self.table_name), as_dict=True
        ).fetchone()
        return (ret['Data_length'] + ret['Index_length'])/1024**2

class FreeRelation(Relation):
    """
    A relation with no definition. Its table must already exist in the database.
    """
    def __init__(self, connection, full_table_name, definition=None, context=None):
        [database, table_name] = full_table_name.split('.')
        self.database = database.strip('`')
        self._table_name = table_name.strip('`')
        self._connection = connection
        self._definition = definition
        self._context = context

    @property
    def definition(self):
        return self._definition

    @property
    def connection(self):
        return self._connection

    @property
    def table_name(self):
        return self._table_name<|MERGE_RESOLUTION|>--- conflicted
+++ resolved
@@ -113,10 +113,7 @@
         """
         return self.full_table_name
 
-<<<<<<< HEAD
-=======
-
->>>>>>> ba925018
+
     # ------------- dependencies ---------- #
     @property
     def parents(self):
@@ -153,35 +150,19 @@
                 database=self.database, table_name=self.table_name))
         return cur.rowcount > 0
 
-<<<<<<< HEAD
-=======
+    @property
+    def full_table_name(self):
+        return r"`{0:s}`.`{1:s}`".format(self.database, self.table_name)
+
     def insert(self, rows, **kwargs):
         """
-        Inserts a collection of tuples. Additional keyword arguments are passed to insert.
+        Inserts a collection of tuples. Additional keyword arguments are passed to insert1.
 
         :param iter: Must be an iterator that generates a sequence of valid arguments for insert.
         """
         for row in rows:
             self.insert1(row, **kwargs)
 
-
->>>>>>> ba925018
-    @property
-    def full_table_name(self):
-        return r"`{0:s}`.`{1:s}`".format(self.database, self.table_name)
-
-<<<<<<< HEAD
-    def insert(self, rows, **kwargs):
-        """
-        Inserts a collection of tuples. Additional keyword arguments are passed to insert1.
-
-        :param iter: Must be an iterator that generates a sequence of valid arguments for insert.
-        """
-        for row in rows:
-            self.insert1(row, **kwargs)
-
-=======
->>>>>>> ba925018
     def insert1(self, tup, ignore_errors=False, replace=False):
         """
         Insert one data record or one Mapping (like a dict).
@@ -226,7 +207,7 @@
                 pairs = zip(heading, tup)
                 value_list = ','.join('%s' if heading[name].is_blob else repr(value) for name, value in pairs)
                 attribute_list = '`' + '`,`'.join(heading.names) + '`'
-                args = tuple(pack(vallue) for name, value in pairs if heading[name].is_blob)
+                args = tuple(pack(value) for name, value in pairs if heading[name].is_blob)
         if replace:
             sql = 'REPLACE'
         elif ignore_errors:
