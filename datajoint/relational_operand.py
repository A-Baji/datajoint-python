import numpy as np
import abc
import re
from copy import copy
import logging
from . import config
from . import DataJointError
<<<<<<< HEAD
from .fetch import FetchQuery, Fetch1Query
=======
import logging

from .fetch import Fetch, Fetch1
>>>>>>> dcb37abd

logger = logging.getLogger(__name__)


class RelationalOperand(metaclass=abc.ABCMeta):
    """
    RelationalOperand implements relational algebra and fetch methods.
    RelationalOperand objects reference other relation objects linked by operators.
    The leaves of this tree of objects are base relations.
    When fetching data from the database, this tree of objects is compiled into an SQL expression.
    It is a mixin class that provides relational operators, iteration, and fetch capability.
    RelationalOperand operators are: restrict, pro, and join.
    """

    _restrictions = None

    @property
    def restrictions(self):
        return [] if self._restrictions is None else self._restrictions

    @property
    def primary_key(self):
        return self.heading.primary_key

    # --------- abstract properties -----------

    @property
    @abc.abstractmethod
    def connection(self):
        """
        :return: a datajoint.Connection object
        """
        pass

    @property
    @abc.abstractmethod
    def from_clause(self):
        """
        :return: a string containing the FROM clause of the SQL SELECT statement
        """
        pass

    @property
    @abc.abstractmethod
    def heading(self):
        """
        :return: a valid datajoint.Heading object
        """
        pass

    @property
    def select_fields(self):
        """
        :return: string specifying the attributes to return
        """
        return self.heading.as_sql

    @property
    def _grouped(self):
        return False

    # --------- relational operators -----------

    def __mul__(self, other):
        """
        relational join
        """
        return Join(self, other)

    def __mod__(self, attributes=None):
        """
        relational projection operator.  See RelationalOperand.project
        """
        return self.project(*attributes)

    def project(self, *attributes, **renamed_attributes):
        """
        Relational projection operator.
        :param attributes: a list of attribute names to be included in the result.
        :return: a new relation with selected fields
        Primary key attributes are always selected and cannot be excluded.
        Therefore obj.project() produces a relation with only the primary key attributes.
        If attributes includes the string '*', all attributes are selected.
        Each attribute can only be used once in attributes or renamed_attributes.  Therefore, the projected
        relation cannot have more attributes than the original relation.
        """
        return Projection(self, *attributes, **renamed_attributes)

    def aggregate(self, group, *attributes, **renamed_attributes):
        """
        Relational aggregation operator

        :param group:  relation whose tuples can be used in aggregation operators
        :param attributes:
        :param renamed_attributes:
        :return: a relation representing the aggregation/projection operator result
        """
        if not isinstance(group, RelationalOperand):
            raise DataJointError('The second argument must be a relation')
        return Aggregation(
            Join(self, Subquery(group), left=True),
            *attributes, **renamed_attributes)

    def __and__(self, restriction):
        """
        relational restriction or semijoin
        """
        if not restriction:
            return self
        ret = copy(self)
        ret._restrictions = list(ret.restrictions)  # copy restriction list
        if isinstance(restriction, list) or isinstance(restriction, tuple):
            ret._restrictions.extend(restriction)
        else:
            ret._restrictions.append(restriction)
        return ret

    def __sub__(self, restriction):
        """
        inverted restriction aka antijoin
        """
        return self & Not(restriction)

    # ------ data retrieval methods -----------

    def make_select(self, select_fields=None):
        return 'SELECT {fields} FROM {from_}{where}{group}'.format(
            fields=select_fields if select_fields else self.select_fields,
            from_=self.from_clause,
            where=self.where_clause,
            group=' GROUP BY `%s`' % '`,`'.join(self.primary_key) if self._grouped else ''
            )

    def __len__(self):
        """
        number of tuples in the relation.  This also takes care of the truth value
        """
        if self._grouped:
            return len(Subquery(self))
        cur = self.connection.query(self.make_select('count(*)'))
        return cur.fetchone()[0]

    def __contains__(self, item):
        """
        "item in relation" is equivalent to "len(relation & item)>0"
        """
        return len(self & item) > 0

<<<<<<< HEAD
    def cursor(self, offset=0, limit=None, order_by=None, descending=False, as_dict=False):
=======
    def __call__(self, *args, **kwargs):
        """
        calling a relation is equivalent to fetching from it
        """
        return self.fetch(*args, **kwargs)

    def cursor(self, offset=0, limit=None, order_by=None, as_dict=False):
>>>>>>> dcb37abd
        """
        Return query cursor.
        See Relation.fetch() for input description.
        :return: cursor to the query
        """
        if offset and limit is None:
            raise DataJointError('limit is required when offset is set')
        sql = self.make_select()
        if order_by is not None:
            sql += ' ORDER BY ' + ', '.join(order_by)

        if limit is not None:
            sql += ' LIMIT %d' % limit
            if offset:
                sql += ' OFFSET %d' % offset
        logger.debug(sql)
        return self.connection.query(sql, as_dict=as_dict)

    def __repr__(self):
        limit = config['display.limit']
        width = config['display.width']
        rel = self.project(*self.heading.non_blobs)  # project out blobs
        template = '%%-%d.%ds' % (width, width)
        columns = rel.heading.names
        repr_string = ' '.join([template % column for column in columns]) + '\n'
        repr_string += ' '.join(['+' + '-' * (width - 2) + '+' for _ in columns]) + '\n'
        for tup in rel.fetch.limit_by(limit):
            repr_string += ' '.join([template % column for column in tup]) + '\n'
        if len(self) > limit:
            repr_string += '...\n'
        repr_string += ' (%d tuples)\n' % len(self)
        return repr_string

    @property
    def fetch1(self):
        return Fetch1(self)

    @property
    def fetch(self):
        return Fetch(self)

    @property
    def where_clause(self):
        """
        convert the restriction into an SQL WHERE
        """
        if not self.restrictions:
            return ''

        def make_condition(arg):
            if isinstance(arg, dict):
                conditions = ['`%s`=%s' % (k, repr(v)) for k, v in arg.items() if k in self.heading]
            elif isinstance(arg, np.void):
                conditions = ['`%s`=%s' % (k, arg[k]) for k in arg.dtype.fields]
            else:
                raise DataJointError('invalid restriction type')
            return ' AND '.join(conditions)

        conditions = []
        for r in self.restrictions:
            negate = isinstance(r, Not)
            if negate:
                r = r.restriction
            if isinstance(r, dict) or isinstance(r, np.void):
                r = make_condition(r)
            elif isinstance(r, np.ndarray) or isinstance(r, list):
                r = '(' + ') OR ('.join([make_condition(q) for q in r]) + ')'
            elif isinstance(r, RelationalOperand):
                common_attributes = ','.join([q for q in self.heading.names if q in r.heading.names])
                r = '({fields}) {not_}in (SELECT {fields} FROM {from_}{where})'.format(
                    fields=common_attributes,
                    not_="not " if negate else "",
                    from_=r.from_clause,
                    where=r.where_clause)
                negate = False
            if not isinstance(r, str):
                raise DataJointError('Invalid restriction object')
            conditions.append('%s(%s)' % ('not ' if negate else '', r))

<<<<<<< HEAD
        return ' WHERE ' + ' AND '.join(conditions)


=======
>>>>>>> dcb37abd
class Not:
    """
    inverse restriction
    """
    def __init__(self, restriction):
        self.restriction = restriction


class Join(RelationalOperand):
    """
    Relational join
    """
    __counter = 0

    def __init__(self, arg1, arg2, left=False):
        if not isinstance(arg2, RelationalOperand):
            raise DataJointError('a relation can only be joined with another relation')
        if arg1.connection != arg2.connection:
            raise DataJointError('Cannot join relations with different database connections')
        self._arg1 = Subquery(arg1) if arg1.heading.computed else arg1
        self._arg2 = Subquery(arg1) if arg2.heading.computed else arg2
        self._restrictions = self._arg1.restrictions + self._arg2.restrictions
        self._left = left
        self._heading = self._arg1.heading.join(self._arg2.heading, left=left)

    @property
    def connection(self):
        return self._arg1.connection

    @property
    def counter(self):
        self.__counter += 1
        return self.__counter

    @property
    def heading(self):
        return self._heading

    @property
    def from_clause(self):
        return '{from1} NATURAL {left}JOIN {from2}'.format(
            from1=self._arg1.from_clause,
            left="LEFT " if self._left else "",
            from2=self._arg2.from_clause)

    @property
    def select_fields(self):
        return '*'


class Projection(RelationalOperand):
    def __init__(self, arg, *attributes, _aggregate=False, **renamed_attributes):
        """
        See RelationalOperand.project()
        """
        # parse attributes in the form 'sql_expression -> new_attribute'
        alias_parser = re.compile(
            '^\s*(?P<sql_expression>\S(.*\S)?)\s*->\s*(?P<alias>[a-z][a-z_0-9]*)\s*$')
        self._attributes = []
        self._renamed_attributes = renamed_attributes
        for attribute in attributes:
            alias_match = alias_parser.match(attribute)
            if alias_match:
                d = alias_match.groupdict()
                self._renamed_attributes.update({d['alias']: d['sql_expression']})
            else:
                self._attributes.append(attribute)
        self._aggregate = _aggregate

        # enclose original query if necessary
        if arg.heading.computed:
            self._arg = Subquery(arg)
        else:
<<<<<<< HEAD
            self._arg = arg
            self._restrictions = arg.restrictions
=======
            self._group = None
            if arg.heading.computed or \
                    (isinstance(arg.restrictions, RelationalOperand) and \
                             all(attr in self._attributes for attr in arg.restrictions.heading.names)):
                # can simply the expression because all restrictions attrs are projected out anyway!
                self._arg = arg
                self._restrictions = self._arg.restrictions
            else:
                self._arg = Subquery(arg)
>>>>>>> dcb37abd

    @property
    def connection(self):
        return self._arg.connection

    @property
    def heading(self):
        return self._arg.heading.project(*self._attributes, **self._renamed_attributes)

    @property
    def from_clause(self):
        return self._arg.from_clause

    def __and__(self, restriction):
        """
        When projection has renamed attributes, it must be enclosed in a subquery before restriction
        """
        if restriction:
            return Subquery(self) & restriction if self.heading.computed else super().__and__(restriction)


class Aggregation(Projection):
    @property
    def _grouped(self):
        return True


class Subquery(RelationalOperand):
    """
    A Subquery encapsulates its argument in a SELECT statement, enabling its use as a subquery.
    The attribute list and the WHERE clause are resolved.
    """
    __counter = 0

    def __init__(self, arg):
        self._arg = arg

    @property
    def connection(self):
        return self._arg.connection

    @property
    def counter(self):
        Subquery.__counter += 1
        return Subquery.__counter

    @property
    def from_clause(self):
        return '(' + self._arg.make_select() + ') as `_s%x`' % self.counter

    @property
    def select_fields(self):
        return '*'

    @property
    def heading(self):
        return self._arg.heading.resolve()<|MERGE_RESOLUTION|>--- conflicted
+++ resolved
@@ -5,13 +5,8 @@
 import logging
 from . import config
 from . import DataJointError
-<<<<<<< HEAD
-from .fetch import FetchQuery, Fetch1Query
-=======
-import logging
 
 from .fetch import Fetch, Fetch1
->>>>>>> dcb37abd
 
 logger = logging.getLogger(__name__)
 
@@ -160,17 +155,7 @@
         """
         return len(self & item) > 0
 
-<<<<<<< HEAD
     def cursor(self, offset=0, limit=None, order_by=None, descending=False, as_dict=False):
-=======
-    def __call__(self, *args, **kwargs):
-        """
-        calling a relation is equivalent to fetching from it
-        """
-        return self.fetch(*args, **kwargs)
-
-    def cursor(self, offset=0, limit=None, order_by=None, as_dict=False):
->>>>>>> dcb37abd
         """
         Return query cursor.
         See Relation.fetch() for input description.
@@ -250,12 +235,9 @@
                 raise DataJointError('Invalid restriction object')
             conditions.append('%s(%s)' % ('not ' if negate else '', r))
 
-<<<<<<< HEAD
         return ' WHERE ' + ' AND '.join(conditions)
 
 
-=======
->>>>>>> dcb37abd
 class Not:
     """
     inverse restriction
@@ -325,24 +307,11 @@
                 self._attributes.append(attribute)
         self._aggregate = _aggregate
 
-        # enclose original query if necessary
         if arg.heading.computed:
             self._arg = Subquery(arg)
         else:
-<<<<<<< HEAD
             self._arg = arg
             self._restrictions = arg.restrictions
-=======
-            self._group = None
-            if arg.heading.computed or \
-                    (isinstance(arg.restrictions, RelationalOperand) and \
-                             all(attr in self._attributes for attr in arg.restrictions.heading.names)):
-                # can simply the expression because all restrictions attrs are projected out anyway!
-                self._arg = arg
-                self._restrictions = self._arg.restrictions
-            else:
-                self._arg = Subquery(arg)
->>>>>>> dcb37abd
 
     @property
     def connection(self):
