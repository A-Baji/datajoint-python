"""
AWS S3 operations
"""
from io import BytesIO
import minio   # https://docs.minio.io/docs/python-client-api-reference
import warnings
import uuid
import logging
from pathlib import Path
from . import errors

logger = logging.getLogger(__name__)


class Folder:
    """
    A Folder instance manipulates a flat folder of objects within an S3-compatible object store
    """
    def __init__(self, endpoint, bucket, access_key, secret_key, *, secure=False, **_):
        self.client = minio.Minio(endpoint, access_key=access_key, secret_key=secret_key,
                                  secure=secure)
        self.bucket = bucket
        if not self.client.bucket_exists(bucket):
            raise errors.BucketInaccessible('Inaccessible s3 bucket %s' % bucket) from None

    def put(self, name, buffer):
        logger.debug('put: {}:{}'.format(self.bucket, name))
        return self.client.put_object(
            self.bucket, str(name), BytesIO(buffer), length=len(buffer))

    def fput(self, local_file, name, metadata=None):
        logger.debug('fput: {} -> {}:{}'.format(self.bucket, local_file, name))
        return self.client.fput_object(
            self.bucket, str(name), str(local_file), metadata=metadata)

    def get(self, name):
        logger.debug('get: {}:{}'.format(self.bucket, name))
        try:
            return self.client.get_object(self.bucket, str(name)).data
<<<<<<< HEAD
        except minio.error.NoSuchKey:
            raise errors.MissingExternalFile('Missing s3 key %s' % name)
=======
        except minio.error.S3Error as e:
            if e.code == 'NoSuchKey':
                raise errors.MissingExternalFile('Missing s3 key %s' % name) from None
            else:
                raise e
>>>>>>> 8b676d91

    def fget(self, name, local_filepath):
        """get file from object name to local filepath"""
        logger.debug('fget: {}:{}'.format(self.bucket, name))
        name = str(name)
        stat = self.client.stat_object(self.bucket, name)
        meta = {k.lower().lstrip('x-amz-meta'): v for k, v in stat.metadata.items()}
        data = self.client.get_object(self.bucket, name)
        local_filepath = Path(local_filepath)
        local_filepath.parent.mkdir(parents=True, exist_ok=True)
        with local_filepath.open('wb') as f:
            for d in data.stream(1 << 16):
                f.write(d)
        if 'contents_hash' in meta:
            return uuid.UUID(meta['contents_hash'])

    def exists(self, name):
        logger.debug('exists: {}:{}'.format(self.bucket, name))
        try:
            self.client.stat_object(self.bucket, str(name))
        except minio.error.S3Error as e:
            if e.code == 'NoSuchKey':
                return False
            else:
                raise e
        return True

    def get_size(self, name):
        logger.debug('get_size: {}:{}'.format(self.bucket, name))
        try:
            return self.client.stat_object(self.bucket, str(name)).size
<<<<<<< HEAD
        except minio.error.NoSuchKey:
            raise errors.MissingExternalFile
=======
        except minio.error.S3Error as e:
            if e.code == 'NoSuchKey':
                raise errors.MissingExternalFile from None
            else:
                raise e
>>>>>>> 8b676d91

    def remove_object(self, name):
        logger.debug('remove_object: {}:{}'.format(self.bucket, name))
        try:
            self.client.remove_object(self.bucket, str(name))
        except minio.ResponseError:
            return errors.DataJointError('Failed to delete %s from s3 storage' % name)<|MERGE_RESOLUTION|>--- conflicted
+++ resolved
@@ -21,7 +21,7 @@
                                   secure=secure)
         self.bucket = bucket
         if not self.client.bucket_exists(bucket):
-            raise errors.BucketInaccessible('Inaccessible s3 bucket %s' % bucket) from None
+            raise errors.BucketInaccessible('Inaccessible s3 bucket %s' % bucket)
 
     def put(self, name, buffer):
         logger.debug('put: {}:{}'.format(self.bucket, name))
@@ -37,16 +37,11 @@
         logger.debug('get: {}:{}'.format(self.bucket, name))
         try:
             return self.client.get_object(self.bucket, str(name)).data
-<<<<<<< HEAD
-        except minio.error.NoSuchKey:
-            raise errors.MissingExternalFile('Missing s3 key %s' % name)
-=======
         except minio.error.S3Error as e:
             if e.code == 'NoSuchKey':
-                raise errors.MissingExternalFile('Missing s3 key %s' % name) from None
+                raise errors.MissingExternalFile('Missing s3 key %s' % name)
             else:
                 raise e
->>>>>>> 8b676d91
 
     def fget(self, name, local_filepath):
         """get file from object name to local filepath"""
@@ -78,16 +73,11 @@
         logger.debug('get_size: {}:{}'.format(self.bucket, name))
         try:
             return self.client.stat_object(self.bucket, str(name)).size
-<<<<<<< HEAD
-        except minio.error.NoSuchKey:
-            raise errors.MissingExternalFile
-=======
         except minio.error.S3Error as e:
             if e.code == 'NoSuchKey':
-                raise errors.MissingExternalFile from None
+                raise errors.MissingExternalFile
             else:
                 raise e
->>>>>>> 8b676d91
 
     def remove_object(self, name):
         logger.debug('remove_object: {}:{}'.format(self.bucket, name))
