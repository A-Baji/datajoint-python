"""
AWS S3 operations
"""
from io import BytesIO
import minio   # https://docs.minio.io/docs/python-client-api-reference
import warnings
import uuid
import logging
from pathlib import Path
from . import errors

logger = logging.getLogger(__name__)


class Folder:
    """
    A Folder instance manipulates a flat folder of objects within an S3-compatible object store
    """
    def __init__(self, endpoint, bucket, access_key, secret_key, *, secure=False, **_):
        self.client = minio.Minio(endpoint, access_key=access_key, secret_key=secret_key,
                                  secure=secure)
        self.bucket = bucket
        if not self.client.bucket_exists(bucket):
            raise errors.BucketInaccessible('Inaccessible s3 bucket %s' % bucket)

    def put(self, name, buffer):
        logger.debug('put: {}:{}'.format(self.bucket, name))
        return self.client.put_object(
            self.bucket, str(name), BytesIO(buffer), length=len(buffer))

    def fput(self, local_file, name, metadata=None):
        logger.debug('fput: {} -> {}:{}'.format(self.bucket, local_file, name))
        return self.client.fput_object(
            self.bucket, str(name), str(local_file), metadata=metadata)

    def get(self, name):
        logger.debug('get: {}:{}'.format(self.bucket, name))
        try:
            return self.client.get_object(self.bucket, str(name)).data
        except minio.error.S3Error as e:
            if e.code == 'NoSuchKey':
                raise errors.MissingExternalFile('Missing s3 key %s' % name)
            else:
                raise e

    def fget(self, name, local_filepath):
        """get file from object name to local filepath"""
        logger.debug('fget: {}:{}'.format(self.bucket, name))
        name = str(name)
        stat = self.client.stat_object(self.bucket, name)
        meta = {k.lower().lstrip('x-amz-meta'): v for k, v in stat.metadata.items()}
        data = self.client.get_object(self.bucket, name)
        local_filepath = Path(local_filepath)
        local_filepath.parent.mkdir(parents=True, exist_ok=True)
        with local_filepath.open('wb') as f:
            for d in data.stream(1 << 16):
                f.write(d)
        if 'contents_hash' in meta:
            return uuid.UUID(meta['contents_hash'])

    def exists(self, name):
        logger.debug('exists: {}:{}'.format(self.bucket, name))
        try:
            self.client.stat_object(self.bucket, str(name))
        except minio.error.S3Error as e:
            if e.code == 'NoSuchKey':
                return False
            else:
                raise e
        return True

    def get_size(self, name):
        logger.debug('get_size: {}:{}'.format(self.bucket, name))
        try:
            return self.client.stat_object(self.bucket, str(name)).size
        except minio.error.S3Error as e:
            if e.code == 'NoSuchKey':
                raise errors.MissingExternalFile
            raise e

    def remove_object(self, name):
        logger.debug('remove_object: {}:{}'.format(self.bucket, name))
        try:
            self.client.remove_object(self.bucket, str(name))
<<<<<<< HEAD
        except minio.ResponseError:
=======
        except minio.error.MinioException:
>>>>>>> 2924871e
            raise errors.DataJointError('Failed to delete %s from s3 storage' % name)<|MERGE_RESOLUTION|>--- conflicted
+++ resolved
@@ -82,9 +82,5 @@
         logger.debug('remove_object: {}:{}'.format(self.bucket, name))
         try:
             self.client.remove_object(self.bucket, str(name))
-<<<<<<< HEAD
-        except minio.ResponseError:
-=======
         except minio.error.MinioException:
->>>>>>> 2924871e
             raise errors.DataJointError('Failed to delete %s from s3 storage' % name)