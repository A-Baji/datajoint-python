import pymysql
import logging

from . import conn, DataJointError
from .heading import Heading
from .base_relation import BaseRelation
from .user_relations import Part
import inspect
logger = logging.getLogger(__name__)


class Schema:
    """
    A schema object can be used  as a decorator that associates a Relation class to a database as
    well as a namespace for looking up foreign key references in table declaration.
    """

    def __init__(self, database, context, connection=None):
        """
        Associates the specified database with this schema object. If the target database does not exist
        already, will attempt on creating the database.

        :param database: name of the database to associate the decorated class with
        :param context: dictionary for looking up foreign keys references, usually set to locals()
        :param connection: Connection object. Defaults to datajoint.conn()
        """
        if connection is None:
            connection = conn()
        self.database = database
        self.connection = connection
        self.context = context
        if not self.exists:
            # create schema
            logger.info("Database `{database}` could not be found. "
                        "Attempting to create the database.".format(database=database))
            try:
                connection.query("CREATE DATABASE `{database}`".format(database=database))
                logger.info('Created database `{database}`.'.format(database=database))
            except pymysql.OperationalError:
                raise DataJointError("Database named `{database}` was not defined, and"
                                     " an attempt to create has failed. Check"
                                     " permissions.".format(database=database))
        connection.register(self)

    def drop(self):
        """
        Drop the associated database if it exists
        """
        if self.exists:
            logger.info("Dropping `{database}`.".format(database=self.database))
            try:
                self.connection.query("DROP DATABASE `{database}`".format(database=self.database))
                logger.info("Database `{database}` was dropped successfully.".format(database=self.database))
            except pymysql.OperationalError:
                raise DataJointError("An attempt to drop database named `{database}` "
                                     "has failed. Check permissions.".format(database=self.database))
        else:
            logger.info("Database named `{database}` does not exist. Doing nothing.".format(database=self.database))

    @property
    def exists(self):
        """
        :return: true if the associated database exists on the server
        """
        cur = self.connection.query("SHOW DATABASES LIKE '{database}'".format(database=self.database))
        return cur.rowcount > 0

    def __call__(self, cls):
        """
        Binds the passed in class object to a database. This is intended to be used as a decorator.
        :param cls: class to be decorated
        """

        def process_relation_class(relation_class, context):
            """
            assign schema properties to the relation class and declare the table
            """
            relation_class.database = self.database
            relation_class._connection = self.connection
            relation_class._heading = Heading()
            relation_class._context = context
            # instantiate the class and declare the table in database if not already present
            relation_class().declare()

        if issubclass(cls, Part):
            raise DataJointError('The schema decorator should not be applied to Part relations')

        process_relation_class(cls, context=self.context)

        # Process subordinate relations
        parts = list()
<<<<<<< HEAD
        is_part = lambda x: inspect.isclass(x) and issubclass(x, Part)

        for var, part in inspect.getmembers(cls, is_part):
            parts.append(part)
            part._master = cls
            # TODO: look into local namespace for the subclasses
            process_relation_class(part, context=dict(self.context, **{cls.__name__: cls}))
=======
        for name in (name for name in dir(cls) if not name.startswith('_')):
            part = getattr(cls, name)
            try:
                is_sub = issubclass(part, Part)
            except TypeError:   # issubclass works for classes only
                pass
            else:
                if is_sub:
                    parts.append(part)
                    part._master = cls
                    # TODO: look into local namespace for the subclasses
                    process_relation_class(part, context=dict(self.context, **{cls.__name__: cls}))
                elif issubclass(part, BaseRelation):
                    raise DataJointError('Part relations must be a subclass of datajoint.Part')
>>>>>>> 5c4d6da4

        # invoke Relation._prepare() on class and its part relations.
        cls()._prepare()
        for part in parts:
            part()._prepare()

        return cls

    @property
    def jobs(self):
        """
        schema.jobs provides a view of the job reservation table for the schema
        :return: jobs relation
        """
        return self.connection.jobs[self.database]<|MERGE_RESOLUTION|>--- conflicted
+++ resolved
@@ -89,7 +89,6 @@
 
         # Process subordinate relations
         parts = list()
-<<<<<<< HEAD
         is_part = lambda x: inspect.isclass(x) and issubclass(x, Part)
 
         for var, part in inspect.getmembers(cls, is_part):
@@ -97,22 +96,6 @@
             part._master = cls
             # TODO: look into local namespace for the subclasses
             process_relation_class(part, context=dict(self.context, **{cls.__name__: cls}))
-=======
-        for name in (name for name in dir(cls) if not name.startswith('_')):
-            part = getattr(cls, name)
-            try:
-                is_sub = issubclass(part, Part)
-            except TypeError:   # issubclass works for classes only
-                pass
-            else:
-                if is_sub:
-                    parts.append(part)
-                    part._master = cls
-                    # TODO: look into local namespace for the subclasses
-                    process_relation_class(part, context=dict(self.context, **{cls.__name__: cls}))
-                elif issubclass(part, BaseRelation):
-                    raise DataJointError('Part relations must be a subclass of datajoint.Part')
->>>>>>> 5c4d6da4
 
         # invoke Relation._prepare() on class and its part relations.
         cls()._prepare()
