import pymysql
import logging

from . import DataJointError, conn
from .heading import Heading

logger = logging.getLogger(__name__)


class schema:
    """
    A schema object can be used  as a decorator that associates a Relation class to a database as
    well as a namespace for looking up foreign key references.
    """

    def __init__(self, database, context, connection=None):
        """
        :param database: name of the database to associate the decorated class with
        :param context: dictionary for looking up foreign keys references, usually set to locals()
        :param connection: Connection object. Defaults to datajoint.conn()
        """
        if connection is None:
            connection = conn()
        self.database = database
        self.connection = connection
        self.context = context

        # if the database does not exist, create it
        cur = connection.query("SHOW DATABASES LIKE '{database}'".format(database=database))
        if cur.rowcount == 0:
            logger.info("Database `{database}` could not be found. "
                        "Attempting to create the database.".format(database=database))
            try:
                connection.query("CREATE DATABASE `{database}`".format(database=database))
                logger.info('Created database `{database}`.'.format(database=database))
            except pymysql.OperationalError:
                raise DataJointError("Database named `{database}` was not defined, and"
                                     "an attempt to create has failed. Check"
                                     " permissions.".format(database=database))

    def __call__(self, cls):
        """
        The decorator binds its argument class object to a database
        :param cls: class to be decorated
        """
        # class-level attributes
        cls.database = self.database
        cls._connection = self.connection
        cls._heading = Heading()
        cls._context = self.context

        # trigger table declaration by requesting the heading from an instance
        instance = cls()
<<<<<<< HEAD
        instance.heading
=======
        instance.heading  # trigger table declaration
>>>>>>> a8ccb785
        instance.prepare()
        return cls

    @property
    def jobs(self):
        return self.connection.jobs[self.database]<|MERGE_RESOLUTION|>--- conflicted
+++ resolved
@@ -51,11 +51,7 @@
 
         # trigger table declaration by requesting the heading from an instance
         instance = cls()
-<<<<<<< HEAD
         instance.heading
-=======
-        instance.heading  # trigger table declaration
->>>>>>> a8ccb785
         instance.prepare()
         return cls
 
