"""
Settings for DataJoint.
"""
from contextlib import contextmanager
import json
import os
import pprint
from collections import OrderedDict
import logging
import collections
from enum import Enum
from . import DataJointError

LOCALCONFIG = 'dj_local_conf.json'
GLOBALCONFIG = '.datajoint_config.json'

validators = collections.defaultdict(lambda: lambda value: True)
validators['database.port'] = lambda a: isinstance(a, int)

Role = Enum('Role', 'manual lookup imported computed job')
role_to_prefix = {
    Role.manual: '',
    Role.lookup: '#',
    Role.imported: '_',
    Role.computed: '__',
    Role.job: '~'
}
prefix_to_role = dict(zip(role_to_prefix.values(), role_to_prefix.keys()))


server_error_codes = {
    'unknown column': 1054,
    'command denied': 1142,
<<<<<<< HEAD
    'table does not exist': 1146,
    'syntax error': 1149
=======
    'tables does not exist': 1146,
    'syntax error': 1149,
    'duplicate entry': 1062,
>>>>>>> 46223ad5
}


default = OrderedDict({
    'database.host': 'localhost',
    'database.password': None,
    'database.user': None,
    'database.port': 3306,
    'connection.init_function': None,
    'database.reconnect': False,
    'loglevel': 'INFO',
    'safemode': True,
    'display.limit': 7,
    'display.width': 14,
    'display.show_tuple_count': True,
    'external.aws_access_key_id': None,
    'external.aws_secret_access_key': None,
    'external.location' : None
})

logger = logging.getLogger(__name__)
log_levels = {
    'INFO': logging.INFO,
    'WARNING': logging.WARNING,
    'CRITICAL': logging.CRITICAL,
    'DEBUG': logging.DEBUG,
    'ERROR': logging.ERROR,
    None:  logging.NOTSET
}


class Config(collections.MutableMapping):

    instance = None

    def __init__(self, *args, **kwargs):
            if not Config.instance:
                Config.instance = Config.__Config(*args, **kwargs)
            else:
                Config.instance._conf.update(dict(*args, **kwargs))

    def add_history(self, item):
        self.update({'history': self.get('history', []) + [item]})

    def __getattr__(self, name):
        return getattr(self.instance, name)

    def __getitem__(self, item):
        return self.instance.__getitem__(item)

    def __setitem__(self, item, value):
        self.instance.__setitem__(item, value)

    def __str__(self):
        return pprint.pformat(self.instance._conf, indent=4)

    def __repr__(self):
        return self.__str__()

    def __delitem__(self, key):
        del self.instance._conf[key]

    def __iter__(self):
        return iter(self.instance._conf)

    def __len__(self):
        return len(self.instance._conf)

    def save(self, filename):
        """
        Saves the settings in JSON format to the given file path.
        :param filename: filename of the local JSON settings file.
        """
        with open(filename, 'w') as fid:
            json.dump(self._conf, fid, indent=4)

    def load(self, filename):
        """
        Updates the setting from config file in JSON format.
        :param filename: filename of the local JSON settings file. If None, the local config file is used.
        """
        if filename is None:
            filename = LOCALCONFIG
        with open(filename, 'r') as fid:
            self._conf.update(json.load(fid))
        self.add_history('Updated from config file: %s' % filename)

    def save_local(self):
        """
        saves the settings in the local config file
        """
        self.save(LOCALCONFIG)

    def save_global(self):
        """
        saves the settings in the global config file
        """
        self.save(os.path.expanduser(os.path.join('~', GLOBALCONFIG)))

    @contextmanager
    def __call__(self, **kwargs):
        """
        The config object can also be used in a with statement to change the state of the configuration
        temporarily. kwargs to the context manager are the keys into config, where '.' is replaced by a
        double underscore '__'. The context manager yields the changed config object.

        Example:
        >>> import datajoint as dj
        >>> with dj.config(safemode=False, database__host="localhost") as cfg:
        >>>     # do dangerous stuff here
        """

        try:
            backup = self.instance
            self.instance = Config.__Config(self.instance._conf)
            new = {k.replace('__', '.'): v for k, v in kwargs.items()}
            self.instance._conf.update(new)
            yield self
        except:
            self.instance = backup
            raise
        else:
            self.instance = backup

    class __Config:
        """
        Stores datajoint settings. Behaves like a dictionary, but applies validator functions
        when certain keys are set.

        The default parameters are stored in datajoint.settings.default . If a local config file
        exists, the settings specified in this file override the default settings.
        """

        def __init__(self, *args, **kwargs):
            self._conf = dict(default)
            self._conf.update(dict(*args, **kwargs))  # use the free update to set keys

        def __getitem__(self, key):
            return self._conf[key]

        def __setitem__(self, key, value):
            logger.log(logging.INFO, u"Setting {0:s} to {1:s}".format(str(key), str(value)))
            if isinstance(value, collections.Mapping):
                raise ValueError("Nested settings are not supported!")
            if validators[key](value):
                self._conf[key] = value
            else:
                raise DataJointError(u'Validator for {0:s} did not pass'.format(key, ))<|MERGE_RESOLUTION|>--- conflicted
+++ resolved
@@ -31,14 +31,9 @@
 server_error_codes = {
     'unknown column': 1054,
     'command denied': 1142,
-<<<<<<< HEAD
     'table does not exist': 1146,
-    'syntax error': 1149
-=======
-    'tables does not exist': 1146,
     'syntax error': 1149,
     'duplicate entry': 1062,
->>>>>>> 46223ad5
 }
 
 
