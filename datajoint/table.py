--- conflicted
+++ resolved
@@ -90,14 +90,8 @@
         return self._conn
 
     @property
-<<<<<<< HEAD
     def sql(self):
         return self.full_table_name, self.conn.headings[self.dbname][self.table_name]
-=======
-    def heading(self):
-        self.declare()
-        return self.conn.headings[self.dbname][self.table_name]
->>>>>>> 57f455e2
 
     @property
     def full_table_name(self):
