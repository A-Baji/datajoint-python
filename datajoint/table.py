--- conflicted
+++ resolved
@@ -227,11 +227,7 @@
                     placeholder = '%s'
                     if attr.uuid:
                         if not isinstance(value, uuid.UUID):
-<<<<<<< HEAD
-                            raise DataJointError('The value of attribute `%s` must be of type UUID' % attr)
-=======
                             raise DataJointError('The value of attribute `%s` must be of type UUID' % attr.name)
->>>>>>> 8ed27793
                         value = value.bytes
                     elif attr.is_blob:
                         value = blob.pack(value)
