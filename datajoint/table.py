import collections
import itertools
import inspect
import platform
import numpy as np
import pandas
import logging
import uuid
import re
from pathlib import Path
from .settings import config
from .declare import declare, alter
from .condition import make_condition
from .expression import QueryExpression
from . import blob
from .utils import user_choice, OrderedDict
from .heading import Heading
from .errors import DuplicateError, AccessError, DataJointError, UnknownAttributeError, IntegrityError
from .version import __version__ as version

logger = logging.getLogger(__name__)

foregn_key_error_regexp = re.compile(
    r"[\w\s:]*\((?P<child>`[^`]+`.`[^`]+`), "
    r"CONSTRAINT (?P<name>`[^`]+`) "
    r"FOREIGN KEY \((?P<fk_attrs>[^)]+)\) "
    r"REFERENCES (?P<parent>`[^`]+`(\.`[^`]+`)?) \((?P<pk_attrs>[^)]+)\)")


class _RenameMap(tuple):
    """ for internal use """
    pass


class Table(QueryExpression):
    """
    Table is an abstract class that represents a base relation, i.e. a table in the schema.
    To make it a concrete class, override the abstract properties specifying the connection,
    table name, database, and definition.
    A Relation implements insert and delete methods in addition to inherited relational operators.
    """

    _table_name = None  # must be defined in subclass
    _log_ = None  # placeholder for the Log table object

    # These properties must be set by the schema decorator (schemas.py) at class level or by FreeTable at instance level
    database = None
    declaration_context = None

    @property
    def table_name(self):
        return self._table_name

    @property
    def definition(self):
        raise NotImplementedError('Subclasses of Table must implement the `definition` property')

    def declare(self, context=None):
        """
        Declare the table in the schema based on self.definition.
        :param context: the context for foreign key resolution. If None, foreign keys are
            not allowed.
        """
        if self.connection.in_transaction:
            raise DataJointError('Cannot declare new tables inside a transaction, '
                                 'e.g. from inside a populate/make call')
        sql, external_stores = declare(self.full_table_name, self.definition, context)
        sql = sql.format(database=self.database)
        try:
            # declare all external tables before declaring main table
            for store in external_stores:
                self.connection.schemas[self.database].external[store]
            self.connection.query(sql)
        except AccessError:
            # skip if no create privilege
            pass
        else:
            self._log('Declared ' + self.full_table_name)

    def alter(self, prompt=True, context=None):
        """
        Alter the table definition from self.definition
        """
        if self.connection.in_transaction:
            raise DataJointError(
                'Cannot update table declaration inside a transaction, e.g. from inside a populate/make call')
        if context is None:
            frame = inspect.currentframe().f_back
            context = dict(frame.f_globals, **frame.f_locals)
            del frame
        old_definition = self.describe(context=context, printout=False)
        sql, external_stores = alter(self.definition, old_definition, context)
        if not sql:
            if prompt:
                print('Nothing to alter.')
        else:
            sql = "ALTER TABLE {tab}\n\t".format(tab=self.full_table_name) + ",\n\t".join(sql)
            if not prompt or user_choice(sql + '\n\nExecute?') == 'yes':
                try:
                    # declare all external tables before declaring main table
                    for store in external_stores:
                        self.connection.schemas[self.database].external[store]
                    self.connection.query(sql)
                except AccessError:
                    # skip if no create privilege
                    pass
                else:
                    self.__class__._heading = Heading(table_info=self.heading.table_info)  # reset heading
                    if prompt:
                        print('Table altered')
                    self._log('Altered ' + self.full_table_name)

    def from_clause(self):
        """
        :return: the FROM clause of SQL SELECT statements.
        """
        return self.full_table_name

    def get_select_fields(self, select_fields=None):
        """
        :return: the selected attributes from the SQL SELECT statement.
        """
        return '*' if select_fields is None else self.heading.project(select_fields).as_sql

    def parents(self, primary=None, as_objects=False, foreign_key_info=False):
        """
        :param primary: if None, then all parents are returned. If True, then only foreign keys composed of
            primary key attributes are considered.  If False, return foreign keys including at least one
            secondary attribute.
        :param as_objects: if False, return table names. If True, return table objects.
        :param foreign_key_info: if True, each element in result also includes foreign key info.
        :return: list of parents as table names or table objects
            with (optional) foreign key information.
        """
        get_edge = self.connection.dependencies.parents
        nodes = [next(iter(get_edge(name).items())) if name.isdigit() else (name, props)
                 for name, props in get_edge(self.full_table_name, primary).items()]
        if as_objects:
            nodes = [(FreeTable(self.connection, name), props) for name, props in nodes]
        if not foreign_key_info:
            nodes = [name for name, props in nodes]
        return nodes

    def children(self, primary=None, as_objects=False, foreign_key_info=False):
        """
        :param primary: if None, then all children are returned. If True, then only foreign keys composed of
            primary key attributes are considered.  If False, return foreign keys including at least one
            secondary attribute.
        :param as_objects: if False, return table names. If True, return table objects.
        :param foreign_key_info: if True, each element in result also includes foreign key info.
        :return: list of children as table names or table objects
            with (optional) foreign key information.
        """
        get_edge = self.connection.dependencies.children
        nodes = [next(iter(get_edge(name).items())) if name.isdigit() else (name, props)
                 for name, props in get_edge(self.full_table_name, primary).items()]
        if as_objects:
            nodes = [(FreeTable(self.connection, name), props) for name, props in nodes]
        if not foreign_key_info:
            nodes = [name for name, props in nodes]
        return nodes

    def descendants(self, as_objects=False):
        """
        :param as_objects: False - a list of table names; True - a list of table objects.
        :return: list of tables descendants in topological order.
        """
        return [FreeTable(self.connection, node) if as_objects else node
                for node in self.connection.dependencies.descendants(self.full_table_name) if not node.isdigit()]

    def ancestors(self, as_objects=False):
        """
        :param as_objects: False - a list of table names; True - a list of table objects.
        :return: list of tables ancestors in topological order.
        """
        return [FreeTable(self.connection, node) if as_objects else node
                for node in self.connection.dependencies.ancestors(self.full_table_name) if not node.isdigit()]

    def parts(self, as_objects=False):
        """
        return part tables either as entries in a dict with foreign key informaiton or a list of objects
        :param as_objects: if False (default), the output is a dict describing the foreign keys. If True, return table objects.
        """
        nodes = [node for node in self.connection.dependencies.nodes
                 if not node.isdigit() and node.startswith(self.full_table_name[:-1] + '__')]
        return [FreeTable(self.connection, c) for c in nodes] if as_objects else nodes

    @property
    def is_declared(self):
        """
        :return: True is the table is declared in the schema.
        """
        return self.connection.query(
            'SHOW TABLES in `{database}` LIKE "{table_name}"'.format(
                database=self.database, table_name=self.table_name)).rowcount > 0

    @property
    def full_table_name(self):
        """
        :return: full table name in the schema
        """
        return r"`{0:s}`.`{1:s}`".format(self.database, self.table_name)

    @property
    def _log(self):
        if self._log_ is None:
            self._log_ = Log(self.connection, database=self.database, skip_logging=self.table_name.startswith('~'))
        return self._log_

    @property
    def external(self):
        return self.connection.schemas[self.database].external

    def update1(self, row):
        """
<<<<<<< HEAD
        update1 updates one existing entry in the table.
=======
        Update an existing entry in the table.
>>>>>>> 939ca8bc
        Caution: Updates are not part of the DataJoint data manipulation model. For strict data integrity,
        use delete and insert.
        :param row: a dict containing the primary key and the attributes to update.
        Setting an attribute value to None will reset it to the default value (if any)
        The primary key attributes must always be provided.
        Examples:
        >>> table.update1({'id': 1, 'value': 3})  # update value in record with id=1
        >>> table.update1({'id': 1, 'value': None})  # reset value to default
        """
        # argument validations
        if not isinstance(row, collections.abc.Mapping):
            raise DataJointError('The argument of update1 must be dict-like.')
        if not set(row).issuperset(self.primary_key):
            raise DataJointError('The argument of update1 must supply all primary key values.')
        try:
            raise DataJointError('Attribute `%s` not found.' % next(k for k in row if k not in self.heading.names))
        except StopIteration:
            pass  # ok
        if len(self.restriction):
            raise DataJointError('Update cannot be applied to a restricted table.')
        key = {k: row[k] for k in self.primary_key}
        if len(self & key) != 1:
            raise DataJointError('Update entry must exist.')
        # UPDATE query
        row = [self.__make_placeholder(k, v) for k, v in row.items() if k not in self.primary_key]
        query = "UPDATE {table} SET {assignments} WHERE {where}".format(
            table=self.full_table_name,
            assignments=",".join('`%s`=%s' % r[:2] for r in row),
<<<<<<< HEAD
            where=make_condition(self, key, set()))
=======
            where=self._make_condition(key))
>>>>>>> 939ca8bc
        self.connection.query(query, args=list(r[2] for r in row if r[2] is not None))

    def insert1(self, row, **kwargs):
        """
        Insert one data record or one Mapping (like a dict).
        :param row: a numpy record, a dict-like object, or an ordered sequence to be inserted as one row.
        For kwargs, see insert()
        """
        self.insert((row,), **kwargs)

    def insert(self, rows, replace=False, skip_duplicates=False, ignore_extra_fields=False, allow_direct_insert=None):
        """
        Insert a collection of rows.
        :param rows: An iterable where an element is a numpy record, a dict-like object, a pandas.DataFrame, a sequence,
            or a query expression with the same heading as table self.
        :param replace: If True, replaces the existing tuple.
        :param skip_duplicates: If True, silently skip duplicate inserts.
        :param ignore_extra_fields: If False, fields that are not in the heading raise error.
        :param allow_direct_insert: applies only in auto-populated tables.
                                    If False (default), insert are allowed only from inside the make callback.
        Example::
        >>> relation.insert([
        >>>     dict(subject_id=7, species="mouse", date_of_birth="2014-09-01"),
        >>>     dict(subject_id=8, species="mouse", date_of_birth="2014-09-02")])
        """
        if isinstance(rows, pandas.DataFrame):
            # drop 'extra' synthetic index for 1-field index case -
            # frames with more advanced indices should be prepared by user.
            rows = rows.reset_index(
                drop=len(rows.index.names) == 1 and not rows.index.names[0]
            ).to_records(index=False)

        # prohibit direct inserts into auto-populated tables
        if not allow_direct_insert and not getattr(self, '_allow_insert', True):  # allow_insert is only used in AutoPopulate
            raise DataJointError(
                'Inserts into an auto-populated table can only done inside its make method during a populate call.'
                ' To override, set keyword argument allow_direct_insert=True.')

        if inspect.isclass(rows) and issubclass(rows, QueryExpression):   # instantiate if a class
            rows = rows()
        if isinstance(rows, QueryExpression):
            # insert from select
            if not ignore_extra_fields:
                try:
                    raise DataJointError(
                        "Attribute %s not found. To ignore extra attributes in insert, set ignore_extra_fields=True." %
                        next(name for name in rows.heading if name not in self.heading))
                except StopIteration:
                    pass
            fields = list(name for name in rows.heading if name in self.heading)
            query = '{command} INTO {table} ({fields}) {select}{duplicate}'.format(
                command='REPLACE' if replace else 'INSERT',
                fields='`' + '`,`'.join(fields) + '`',
                table=self.full_table_name,
                select=rows.make_sql(fields),
                duplicate=(' ON DUPLICATE KEY UPDATE `{pk}`={table}.`{pk}`'.format(
                    table=self.full_table_name, pk=self.primary_key[0])
                           if skip_duplicates else ''))
            self.connection.query(query)
            return

        field_list = []  # collects the field list from first row (passed by reference)
        rows = list(self.__make_row_to_insert(row, field_list, ignore_extra_fields) for row in rows)
        if rows:
            try:
                query = "{command} INTO {destination}(`{fields}`) VALUES {placeholders}{duplicate}".format(
                    command='REPLACE' if replace else 'INSERT',
                    destination=self.from_clause(),
                    fields='`,`'.join(field_list),
                    placeholders=','.join('(' + ','.join(row['placeholders']) + ')' for row in rows),
                    duplicate=(' ON DUPLICATE KEY UPDATE `{pk}`=`{pk}`'.format(pk=self.primary_key[0])
                               if skip_duplicates else ''))
                self.connection.query(query, args=list(
                    itertools.chain.from_iterable((v for v in r['values'] if v is not None) for r in rows)))
            except UnknownAttributeError as err:
                raise err.suggest('To ignore extra fields in insert, set ignore_extra_fields=True')
            except DuplicateError as err:
                raise err.suggest('To ignore duplicate entries in insert, set skip_duplicates=True')

    def delete_quick(self, get_count=False):
        """
        Deletes the table without cascading and without user prompt.
        If this table has populated dependent tables, this will fail.
        """
        query = 'DELETE FROM ' + self.full_table_name + self.where_clause()
        self.connection.query(query)
        count = self.connection.query("SELECT ROW_COUNT()").fetchone()[0] if get_count else None
        self._log(query[:255])
        return count

    def _delete_cascade(self):
        """service function to perform cascading deletes recursively."""
        max_attempts = 50
        delete_count = 0
        for _ in range(max_attempts):
            try:
                delete_count += self.delete_quick(get_count=True)
            except IntegrityError as error:
                match = foregn_key_error_regexp.match(error.args[0])
                assert match is not None, "foreign key parsing error"
                # restrict child by self if
                # 1. if self's restriction attributes are not in child's primary key
                # 2. if child renames any attributes
                # otherwise restrict child by self's restriction.
                child = match.group('child')
                if "`.`" not in child:  # if schema name is not included, take it from self
                    child = self.full_table_name.split("`.")[0] + child
                child = FreeTable(self.connection, child)
                if set(self.restriction_attributes) <= set(child.primary_key) and \
                        match.group('fk_attrs') == match.group('pk_attrs'):
                    child._restriction = self._restriction
                elif match.group('fk_attrs') != match.group('pk_attrs'):
                    fk_attrs = [k.strip('`') for k in match.group('fk_attrs').split(',')]
                    pk_attrs = [k.strip('`') for k in match.group('pk_attrs').split(',')]
                    child &= self.proj(**dict(zip(fk_attrs, pk_attrs)))
                else:
                    child &= self.proj()
                delete_count += child._delete_cascade()
            else:
                print("Deleting {count} rows from {table}".format(
                    count=delete_count, table=self.full_table_name))
                break
        else:
            raise DataJointError('Exceeded maximum number of delete attempts.')
        return delete_count

    def delete(self, transaction=True, safemode=None):
        """
        Deletes the contents of the table and its dependent tables, recursively.
        :param transaction: if True, use the entire delete becomes an atomic transaction.
        :param safemode: If True, prohibit nested transactions and prompt to confirm. Default is dj.config['safemode'].
        """
<<<<<<< HEAD
        safemode = safemode or config['safemode']

        # Start transaction
        if transaction:
            if not self.connection.in_transaction:
                self.connection.start_transaction()
            else:
                if not safemode:
                    transaction = False
                else:
                    raise DataJointError(
                        "Delete cannot use a transaction within an ongoing transaction. "
                        "Set transaction=False or safemode=False).")

        # Cascading delete
=======
        conn = self.connection
        already_in_transaction = conn.in_transaction
        safe = config['safemode']
        if already_in_transaction and safe:
            raise DataJointError('Cannot delete within a transaction in safemode. '
                                 'Set dj.config["safemode"] = False or complete the ongoing transaction first.')
        graph = conn.dependencies
        graph.load()
        delete_list = OrderedDict(
            (name, _RenameMap(next(iter(graph.parents(name).items()))) if name.isdigit() else FreeTable(conn, name))
            for name in graph.descendants(self.full_table_name))

        # construct restrictions for each relation
        restrict_by_me = set()
        # restrictions: Or-Lists of restriction conditions for each table.
        # Uncharacteristically of Or-Lists, an empty entry denotes "delete everything".
        restrictions = collections.defaultdict(list)
        # restrict by self
        if self.restriction:
            restrict_by_me.add(self.full_table_name)
            restrictions[self.full_table_name].append(self.restriction)  # copy own restrictions
        # restrict by renamed nodes
        restrict_by_me.update(table for table in delete_list if table.isdigit())  # restrict by all renamed nodes
        # restrict by secondary dependencies
        for table in delete_list:
            restrict_by_me.update(graph.children(table, primary=False))   # restrict by any non-primary dependents

        # compile restriction lists
        for name, table in delete_list.items():
            for dep in graph.children(name):
                # if restrict by me, then restrict by the entire relation otherwise copy restrictions
                restrictions[dep].extend([table] if name in restrict_by_me else restrictions[name])

        # apply restrictions
        for name, table in delete_list.items():
            if not name.isdigit() and restrictions[name]:  # do not restrict by an empty list
                table.restrict([
                    r.proj() if isinstance(r, FreeTable) else (
                        delete_list[r[0]].proj(**{a: b for a, b in r[1]['attr_map'].items()})
                        if isinstance(r, _RenameMap) else r)
                    for r in restrictions[name]])
        if safe:
            print('About to delete:')

        if not already_in_transaction:
            conn.start_transaction()
        total = 0
>>>>>>> 939ca8bc
        try:
            delete_count = self._delete_cascade()
        except:
            if transaction:
                self.connection.cancel_transaction()
            raise

        # Confirm and commit
        if delete_count == 0:
            if safemode:
                print('Nothing to delete.')
            if transaction:
                self.connection.cancel_transaction()
        else:
            if not safemode or user_choice("Commit deletes?", default='no') == 'yes':
                self.connection.commit_transaction()
                if safemode:
                    print('Deletes committed.')
            else:
                self.connection.cancel_transaction()
                if safemode:
                    print('Deletes cancelled')

    def drop_quick(self):
        """
        Drops the table associated with this relation without cascading and without user prompt.
        If the table has any dependent table(s), this call will fail with an error.
        """
        if self.is_declared:
            query = 'DROP TABLE %s' % self.full_table_name
            self.connection.query(query)
            logger.info("Dropped table %s" % self.full_table_name)
            self._log(query[:255])
        else:
            logger.info("Nothing to drop: table %s is not declared" % self.full_table_name)

    def drop(self):
        """
        Drop the table and all tables that reference it, recursively.
        User is prompted for confirmation if config['safemode'] is set to True.
        """
        if self.restriction:
            raise DataJointError('A relation with an applied restriction condition cannot be dropped.'
                                 ' Call drop() on the unrestricted Table.')
        self.connection.dependencies.load()
        do_drop = True
        tables = [table for table in self.connection.dependencies.descendants(self.full_table_name)
                  if not table.isdigit()]
        if config['safemode']:
            for table in tables:
                print(table, '(%d tuples)' % len(FreeTable(self.connection, table)))
            do_drop = user_choice("Proceed?", default='no') == 'yes'
        if do_drop:
            for table in reversed(tables):
                FreeTable(self.connection, table).drop_quick()
            print('Tables dropped.  Restart kernel.')

    @property
    def size_on_disk(self):
        """
        :return: size of data and indices in bytes on the storage device
        """
        ret = self.connection.query(
            'SHOW TABLE STATUS FROM `{database}` WHERE NAME="{table}"'.format(
                database=self.database, table=self.table_name), as_dict=True).fetchone()
        return ret['Data_length'] + ret['Index_length']

    def show_definition(self):
        raise AttributeError('show_definition is deprecated. Use the describe method instead.')

    def describe(self, context=None, printout=True):
        """
        :return:  the definition string for the relation using DataJoint DDL.
        """
        if context is None:
            frame = inspect.currentframe().f_back
            context = dict(frame.f_globals, **frame.f_locals)
            del frame
        if self.full_table_name not in self.connection.dependencies:
            self.connection.dependencies.load()
        parents = self.parents(foreign_key_info=True)
        in_key = True
        definition = ('# ' + self.heading.table_status['comment'] + '\n'
                      if self.heading.table_status['comment'] else '')
        attributes_thus_far = set()
        attributes_declared = set()
        indexes = self.heading.indexes.copy()
        for attr in self.heading.attributes.values():
            if in_key and not attr.in_key:
                definition += '---\n'
                in_key = False
            attributes_thus_far.add(attr.name)
            do_include = True
            for parent_name, fk_props in parents:
                if attr.name in fk_props['attr_map']:
                    do_include = False
                    if attributes_thus_far.issuperset(fk_props['attr_map']):
                        # foreign key properties
                        try:
                            index_props = indexes.pop(tuple(fk_props['attr_map']))
                        except KeyError:
                            index_props = ''
                        else:
                            index_props = [k for k, v in index_props.items() if v]
                            index_props = ' [{}]'.format(', '.join(index_props)) if index_props else ''

                        if not fk_props['aliased']:
                            # simple foreign key
                            definition += '->{props} {class_name}\n'.format(
                                props=index_props,
                                class_name=lookup_class_name(parent_name, context) or parent_name)
                        else:
                            # projected foreign key
                            definition += '->{props} {class_name}.proj({proj_list})\n'.format(
                                props=index_props,
                                class_name=lookup_class_name(parent_name, context) or parent_name,
                                proj_list=','.join(
                                    '{}="{}"'.format(attr, ref)
                                    for attr, ref in fk_props['attr_map'].items() if ref != attr))
                            attributes_declared.update(fk_props['attr_map'])
            if do_include:
                attributes_declared.add(attr.name)
                definition += '%-20s : %-28s %s\n' % (
                    attr.name if attr.default is None else '%s=%s' % (attr.name, attr.default),
                    '%s%s' % (attr.type, ' auto_increment' if attr.autoincrement else ''),
                    '# ' + attr.comment if attr.comment else '')
        # add remaining indexes
        for k, v in indexes.items():
            definition += '{unique}INDEX ({attrs})\n'.format(
                unique='UNIQUE ' if v['unique'] else '',
                attrs=', '.join(k))
        if printout:
            print(definition)
        return definition

    def _update(self, attrname, value=None):
        """
            This is a deprecated function to be removed in datajoint 0.14. Use .update1 instead.

            Updates a field in an existing tuple. This is not a datajoyous operation and should not be used
            routinely. Relational database maintain referential integrity on the level of a tuple. Therefore,
            the UPDATE operator can violate referential integrity. The datajoyous way to update information is
            to delete the entire tuple and insert the entire update tuple.

            Safety constraints:
               1. self must be restricted to exactly one tuple
               2. the update attribute must not be in primary key

            Example:
            >>> (v2p.Mice() & key)._update('mouse_dob', '2011-01-01')
            >>> (v2p.Mice() & key)._update( 'lens')   # set the value to NULL
        """
        if len(self) != 1:
            raise DataJointError('Update is only allowed on one tuple at a time')
        if attrname not in self.heading:
            raise DataJointError('Invalid attribute name')
        if attrname in self.heading.primary_key:
            raise DataJointError('Cannot update a key value.')

        attr = self.heading[attrname]

        if attr.is_blob:
            value = blob.pack(value)
            placeholder = '%s'
        elif attr.numeric:
            if value is None or np.isnan(np.float(value)):  # nans are turned into NULLs
                placeholder = 'NULL'
                value = None
            else:
                placeholder = '%s'
                value = str(int(value) if isinstance(value, bool) else value)
        else:
            placeholder = '%s' if value is not None else 'NULL'
        command = "UPDATE {full_table_name} SET `{attrname}`={placeholder} {where_clause}".format(
            full_table_name=self.from_clause(),
            attrname=attrname,
            placeholder=placeholder,
            where_clause=self.where_clause())
        self.connection.query(command, args=(value, ) if value is not None else ())

    # --- private helper functions ----
    def __make_placeholder(self, name, value, ignore_extra_fields=False):
        """
        For a given attribute `name` with `value`, return its processed value or value placeholder
        as a string to be included in the query and the value, if any, to be submitted for
        processing by mysql API.
        :param name:  name of attribute to be inserted
        :param value: value of attribute to be inserted
        """
        if ignore_extra_fields and name not in self.heading:
            return None
        attr = self.heading[name]
        if attr.adapter:
            value = attr.adapter.put(value)
        if value is None or (attr.numeric and (value == '' or np.isnan(np.float(value)))):
            # set default value
            placeholder, value = 'DEFAULT', None
        else:  # not NULL
            placeholder = '%s'
            if attr.uuid:
                if not isinstance(value, uuid.UUID):
                    try:
                        value = uuid.UUID(value)
                    except (AttributeError, ValueError):
                        raise DataJointError(
<<<<<<< HEAD
                            'badly formed UUID value {v} for attribute `{n}`'.format(v=value, n=name)) from None
=======
                            'badly formed UUID value {v} for attribute `{n}`'.format(v=value,
                                                                                     n=name))
>>>>>>> 939ca8bc
                value = value.bytes
            elif attr.is_blob:
                value = blob.pack(value)
                value = self.external[attr.store].put(value).bytes if attr.is_external else value
            elif attr.is_attachment:
                attachment_path = Path(value)
                if attr.is_external:
                    # value is hash of contents
                    value = self.external[attr.store].upload_attachment(attachment_path).bytes
                else:
                    # value is filename + contents
                    value = str.encode(attachment_path.name) + b'\0' + attachment_path.read_bytes()
            elif attr.is_filepath:
                value = self.external[attr.store].upload_filepath(value).bytes
            elif attr.numeric:
                value = str(int(value) if isinstance(value, bool) else value)
        return name, placeholder, value

    def __make_row_to_insert(self, row, field_list, ignore_extra_fields):
        """
        Helper function for insert and update
        :param row:  A tuple to insert
        :return: a dict with fields 'names', 'placeholders', 'values'
        """

        def check_fields(fields):
            """
            Validates that all items in `fields` are valid attributes in the heading
            :param fields: field names of a tuple
            """
            if not field_list:
                if not ignore_extra_fields:
                    for field in fields:
                        if field not in self.heading:
                            raise KeyError(u'`{0:s}` is not in the table heading'.format(field))
            elif set(field_list) != set(fields).intersection(self.heading.names):
                raise DataJointError('Attempt to insert rows with different fields')

        if isinstance(row, np.void):  # np.array
            check_fields(row.dtype.fields)
            attributes = [self.__make_placeholder(name, row[name], ignore_extra_fields)
                          for name in self.heading if name in row.dtype.fields]
        elif isinstance(row, collections.abc.Mapping):  # dict-based
            check_fields(row)
            attributes = [self.__make_placeholder(name, row[name], ignore_extra_fields)
                          for name in self.heading if name in row]
        else:  # positional
            try:
                if len(row) != len(self.heading):
                    raise DataJointError(
                        'Invalid insert argument. Incorrect number of attributes: '
                        '{given} given; {expected} expected'.format(
                            given=len(row), expected=len(self.heading)))
            except TypeError:
                raise DataJointError('Datatype %s cannot be inserted' % type(row))
            else:
                attributes = [self.__make_placeholder(name, value, ignore_extra_fields)
                              for name, value in zip(self.heading, row)]
        if ignore_extra_fields:
            attributes = [a for a in attributes if a is not None]

        assert len(attributes), 'Empty tuple'
        row_to_insert = dict(zip(('names', 'placeholders', 'values'), zip(*attributes)))
        if not field_list:
            # first row sets the composition of the field list
            field_list.extend(row_to_insert['names'])
        else:
            #  reorder attributes in row_to_insert to match field_list
            order = list(row_to_insert['names'].index(field) for field in field_list)
            row_to_insert['names'] = list(row_to_insert['names'][i] for i in order)
            row_to_insert['placeholders'] = list(row_to_insert['placeholders'][i] for i in order)
            row_to_insert['values'] = list(row_to_insert['values'][i] for i in order)
        return row_to_insert


def lookup_class_name(name, context, depth=3):
    """
    given a table name in the form `schema_name`.`table_name`, find its class in the context.
    :param name: `schema_name`.`table_name`
    :param context: dictionary representing the namespace
    :param depth: search depth into imported modules, helps avoid infinite recursion.
    :return: class name found in the context or None if not found
    """
    # breadth-first search
    nodes = [dict(context=context, context_name='', depth=depth)]
    while nodes:
        node = nodes.pop(0)
        for member_name, member in node['context'].items():
            if not member_name.startswith('_'):  # skip IPython's implicit variables
                if inspect.isclass(member) and issubclass(member, Table):
                    if member.full_table_name == name:   # found it!
                        return '.'.join([node['context_name'],  member_name]).lstrip('.')
                    try:  # look for part tables
                        parts = member._ordered_class_members
                    except AttributeError:
                        pass  # not a UserTable -- cannot have part tables.
                    else:
                        for part in (getattr(member, p) for p in parts if p[0].isupper() and hasattr(member, p)):
                            if inspect.isclass(part) and issubclass(part, Table) and part.full_table_name == name:
                                return '.'.join([node['context_name'], member_name, part.__name__]).lstrip('.')
                elif node['depth'] > 0 and inspect.ismodule(member) and member.__name__ != 'datajoint':
                    try:
                        nodes.append(
                            dict(context=dict(inspect.getmembers(member)),
                                 context_name=node['context_name'] + '.' + member_name,
                                 depth=node['depth']-1))
                    except ImportError:
                        pass  # could not import, so do not attempt
    return None


class FreeTable(Table):
    """
    A base relation without a dedicated class. Each instance is associated with a table
    specified by full_table_name.
    :param conn:  a dj.Connection object
    :param full_table_name: in format `database`.`table_name`
    """
    def __init__(self, conn, full_table_name):
        self.database, self._table_name = (s.strip('`') for s in full_table_name.split('.'))
        self._connection = conn
        self._support = [full_table_name]
        self._heading = Heading(table_info=dict(
            conn=conn,
            database=self.database,
            table_name=self.table_name,
            context=None))

    def __repr__(self):
        return "FreeTable(`%s`.`%s`)\n" % (self.database, self._table_name) + super().__repr__()


class Log(Table):
    """
    The log table for each schema.
    Instances are callable.  Calls log the time and identifying information along with the event.
    :param skip_logging: if True, then log entry is skipped by default. See __call__
    """

    _table_name = '~log'

    def __init__(self, conn, database, skip_logging=False):
        self.database = database
        self.skip_logging = skip_logging
        self._connection = conn
        self._heading = Heading(table_info=dict(
            conn=conn,
            database=database,
            table_name=self.table_name,
            context=None
        ))
        self._support = [self.full_table_name]

        self._definition = """    # event logging table for `{database}`
        id       :int unsigned auto_increment     # event order id
        ---
        timestamp = CURRENT_TIMESTAMP : timestamp # event timestamp
        version  :varchar(12)                     # datajoint version
        user     :varchar(255)                    # user@host
        host=""  :varchar(255)                    # system hostname
        event="" :varchar(255)                    # event message
        """.format(database=database)

        super().__init__()

        if not self.is_declared:
            self.declare()
            self.connection.dependencies.clear()
        self._user = self.connection.get_user()

    @property
    def definition(self):
        return self._definition

    def __call__(self, event, skip_logging=None):
        """
        :param event: string to write into the log table
        :param skip_logging: If True then do not log. If None, then use self.skip_logging
        """
        skip_logging = self.skip_logging if skip_logging is None else skip_logging
        if not skip_logging:
            try:
                self.insert1(dict(
                    user=self._user,
                    version=version + 'py',
                    host=platform.uname().node,
                    event=event), skip_duplicates=True, ignore_extra_fields=True)
            except DataJointError:
                logger.info('could not log event in table ~log')

    def delete(self):
        """bypass interactive prompts and cascading dependencies"""
        self.delete_quick()

    def drop(self):
        """bypass interactive prompts and cascading dependencies"""
        self.drop_quick()<|MERGE_RESOLUTION|>--- conflicted
+++ resolved
@@ -213,11 +213,7 @@
 
     def update1(self, row):
         """
-<<<<<<< HEAD
         update1 updates one existing entry in the table.
-=======
-        Update an existing entry in the table.
->>>>>>> 939ca8bc
         Caution: Updates are not part of the DataJoint data manipulation model. For strict data integrity,
         use delete and insert.
         :param row: a dict containing the primary key and the attributes to update.
@@ -246,11 +242,7 @@
         query = "UPDATE {table} SET {assignments} WHERE {where}".format(
             table=self.full_table_name,
             assignments=",".join('`%s`=%s' % r[:2] for r in row),
-<<<<<<< HEAD
             where=make_condition(self, key, set()))
-=======
-            where=self._make_condition(key))
->>>>>>> 939ca8bc
         self.connection.query(query, args=list(r[2] for r in row if r[2] is not None))
 
     def insert1(self, row, **kwargs):
@@ -383,7 +375,6 @@
         :param transaction: if True, use the entire delete becomes an atomic transaction.
         :param safemode: If True, prohibit nested transactions and prompt to confirm. Default is dj.config['safemode'].
         """
-<<<<<<< HEAD
         safemode = safemode or config['safemode']
 
         # Start transaction
@@ -399,55 +390,6 @@
                         "Set transaction=False or safemode=False).")
 
         # Cascading delete
-=======
-        conn = self.connection
-        already_in_transaction = conn.in_transaction
-        safe = config['safemode']
-        if already_in_transaction and safe:
-            raise DataJointError('Cannot delete within a transaction in safemode. '
-                                 'Set dj.config["safemode"] = False or complete the ongoing transaction first.')
-        graph = conn.dependencies
-        graph.load()
-        delete_list = OrderedDict(
-            (name, _RenameMap(next(iter(graph.parents(name).items()))) if name.isdigit() else FreeTable(conn, name))
-            for name in graph.descendants(self.full_table_name))
-
-        # construct restrictions for each relation
-        restrict_by_me = set()
-        # restrictions: Or-Lists of restriction conditions for each table.
-        # Uncharacteristically of Or-Lists, an empty entry denotes "delete everything".
-        restrictions = collections.defaultdict(list)
-        # restrict by self
-        if self.restriction:
-            restrict_by_me.add(self.full_table_name)
-            restrictions[self.full_table_name].append(self.restriction)  # copy own restrictions
-        # restrict by renamed nodes
-        restrict_by_me.update(table for table in delete_list if table.isdigit())  # restrict by all renamed nodes
-        # restrict by secondary dependencies
-        for table in delete_list:
-            restrict_by_me.update(graph.children(table, primary=False))   # restrict by any non-primary dependents
-
-        # compile restriction lists
-        for name, table in delete_list.items():
-            for dep in graph.children(name):
-                # if restrict by me, then restrict by the entire relation otherwise copy restrictions
-                restrictions[dep].extend([table] if name in restrict_by_me else restrictions[name])
-
-        # apply restrictions
-        for name, table in delete_list.items():
-            if not name.isdigit() and restrictions[name]:  # do not restrict by an empty list
-                table.restrict([
-                    r.proj() if isinstance(r, FreeTable) else (
-                        delete_list[r[0]].proj(**{a: b for a, b in r[1]['attr_map'].items()})
-                        if isinstance(r, _RenameMap) else r)
-                    for r in restrictions[name]])
-        if safe:
-            print('About to delete:')
-
-        if not already_in_transaction:
-            conn.start_transaction()
-        total = 0
->>>>>>> 939ca8bc
         try:
             delete_count = self._delete_cascade()
         except:
@@ -653,12 +595,8 @@
                         value = uuid.UUID(value)
                     except (AttributeError, ValueError):
                         raise DataJointError(
-<<<<<<< HEAD
-                            'badly formed UUID value {v} for attribute `{n}`'.format(v=value, n=name)) from None
-=======
                             'badly formed UUID value {v} for attribute `{n}`'.format(v=value,
                                                                                      n=name))
->>>>>>> 939ca8bc
                 value = value.bytes
             elif attr.is_blob:
                 value = blob.pack(value)
