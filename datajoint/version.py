<<<<<<< HEAD
__version__ = "0.13.dev2"
=======
__version__ = "0.13.0"
>>>>>>> 939ca8bc

assert len(__version__) <= 10  # The log table limits version to the 10 characters<|MERGE_RESOLUTION|>--- conflicted
+++ resolved
@@ -1,7 +1,3 @@
-<<<<<<< HEAD
-__version__ = "0.13.dev2"
-=======
 __version__ = "0.13.0"
->>>>>>> 939ca8bc
 
 assert len(__version__) <= 10  # The log table limits version to the 10 characters