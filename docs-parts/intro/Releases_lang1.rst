--- conflicted
+++ resolved
@@ -5,11 +5,8 @@
 * Bugfix - Replace use of numpy aliases of built-in types with built-in type. (#938) PR #939
 * Bugfix - `ExternalTable.delete` should not remove row on error (#953) PR #956
 * Bugfix - Fix error handling of remove_object function in `s3.py` (#952) PR #955
-<<<<<<< HEAD
 * Bugfix - Fix regression issue with DISTINCT clause and GROUP_BY (#914) PR #963
-=======
 * Bugfix - Fix assertion error when performing a union into a join (#930) PR #967
->>>>>>> a1d27f36
 
 0.13.2 -- May 7, 2021
 ----------------------
