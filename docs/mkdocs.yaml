# ---------------------- PROJECT SPECIFIC ---------------------------

site_name: DataJoint Python
repo_url: https://github.com/datajoint/datajoint-python
repo_name: datajoint/datajoint-python
nav:
<<<<<<< HEAD
  - DataJoint Python: getting_started/index.md
  - Getting Started: getting_started/index.md
  - Concepts: concepts.md
  - Tutorials:
    - tutorials/json.ipynb
  - About:
    - Changelog: about/changelog.md
=======
  - DataJoint Python: getting-started/index.md
  - Getting Started: getting-started/index.md
  - Existing Pipelines: concepts/existing-pipelines.md
  - Query Language:
    - Common Commands:  query-lang/common-commands.md
    - Operators: query-lang/operators.md
    - Iteration: query-lang/iteration.md
    - Query Caching: query-lang/query-caching.md
  - Reproducibility:
    - Table Tiers: reproduce/table-tiers.md
    - Make Method: reproduce/make-method.md
  - Tutorials: tutorials.md
  - Changelog: about/changelog.md
>>>>>>> 3b6e8458
  - API: api/ # defer to gen-files + literate-nav

# ---------------------------- STANDARD -----------------------------

edit_uri: ./edit/master/docs/src
docs_dir: ./src
theme:
  font:
    text: Roboto Slab
    code: Source Code Pro
  name: material
  custom_dir: src/.overrides
  icon:
    logo: main/company-logo
  favicon: assets/images/company-logo-blue.png
  features:
    - toc.integrate
    - content.code.annotate # Add codeblock annotations
  palette:
    - media: "(prefers-color-scheme: light)"
      scheme: datajoint
      toggle:
        icon: material/brightness-7
        name: Switch to dark mode
    - media: "(prefers-color-scheme: dark)"
      scheme: slate
      toggle:
        icon: material/brightness-4
        name: Switch to light mode
plugins:
  - search
  - redirects:
      redirect_maps:
        "index.md": "getting-started/index.md"
  - mkdocstrings:
      default_handler: python
      handlers:
        python:
          options:
            filters:
              - "!^_"
            docstring_style: sphinx # Replaces google default pending docstring updates
            members_order: source      
            group_by_category: false
            line_length: 88
  - gen-files:
      scripts:
      - ./src/api/make_pages.py
  - literate-nav:
      nav_file: navigation.md
  - exclude-search:
      exclude:
        - "*/navigation.md"
<<<<<<< HEAD
  - mkdocs-jupyter:
      include: ["*.ipynb"] 
=======
        - "*/archive/*md"
>>>>>>> 3b6e8458
markdown_extensions:
  - attr_list
  - toc:
      permalink: true
  - pymdownx.emoji:
      emoji_index: !!python/name:materialx.emoji.twemoji
      emoji_generator: !!python/name:materialx.emoji.to_svg
      options:
        custom_icons:
          - .overrides/.icons
  - mdx_truly_sane_lists
  - pymdownx.tabbed:
      alternate_style: true
  - admonition
  - pymdownx.details
  - pymdownx.superfences:
      custom_fences:
        - name: mermaid
          class: mermaid
          format: !!python/name:pymdownx.superfences.fence_code_format
extra:
  generator: false # Disable watermark
  analytics:
    provider: google
    property: !ENV GOOGLE_ANALYTICS_KEY
  version:
    provider: mike
  social:
    - icon: main/company-logo
      link: https://www.datajoint.com
      name: DataJoint
    - icon: fontawesome/brands/slack
      link: https://datajoint.slack.com
      name: Slack
    - icon: fontawesome/brands/linkedin
      link: https://www.linkedin.com/company/datajoint
      name: LinkedIn
    - icon: fontawesome/brands/twitter
      link: https://twitter.com/datajoint
      name: Twitter
    - icon: fontawesome/brands/github
      link: https://github.com/datajoint
      name: GitHub
    - icon: fontawesome/brands/docker
      link: https://hub.docker.com/u/datajoint
      name: DockerHub
    - icon: fontawesome/brands/python
      link: https://pypi.org/user/datajointbot
      name: PyPI
    - icon: fontawesome/brands/stack-overflow
      link: https://stackoverflow.com/questions/tagged/datajoint
      name: StackOverflow
    - icon: fontawesome/brands/youtube
      link: https://www.youtube.com/channel/UCdeCuFOTCXlVMRzh6Wk-lGg
      name: YouTube
extra_css:
  - assets/stylesheets/extra.css<|MERGE_RESOLUTION|>--- conflicted
+++ resolved
@@ -4,15 +4,6 @@
 repo_url: https://github.com/datajoint/datajoint-python
 repo_name: datajoint/datajoint-python
 nav:
-<<<<<<< HEAD
-  - DataJoint Python: getting_started/index.md
-  - Getting Started: getting_started/index.md
-  - Concepts: concepts.md
-  - Tutorials:
-    - tutorials/json.ipynb
-  - About:
-    - Changelog: about/changelog.md
-=======
   - DataJoint Python: getting-started/index.md
   - Getting Started: getting-started/index.md
   - Existing Pipelines: concepts/existing-pipelines.md
@@ -24,9 +15,9 @@
   - Reproducibility:
     - Table Tiers: reproduce/table-tiers.md
     - Make Method: reproduce/make-method.md
-  - Tutorials: tutorials.md
+  - Tutorials:
+    - tutorials/json.ipynb
   - Changelog: about/changelog.md
->>>>>>> 3b6e8458
   - API: api/ # defer to gen-files + literate-nav
 
 # ---------------------------- STANDARD -----------------------------
@@ -80,12 +71,9 @@
   - exclude-search:
       exclude:
         - "*/navigation.md"
-<<<<<<< HEAD
+        - "*/archive/*md"
   - mkdocs-jupyter:
       include: ["*.ipynb"] 
-=======
-        - "*/archive/*md"
->>>>>>> 3b6e8458
 markdown_extensions:
   - attr_list
   - toc:
