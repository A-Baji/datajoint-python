--- conflicted
+++ resolved
@@ -1,11 +1,7 @@
 import datajoint as dj
 from . import PREFIX, CONN_INFO
 
-<<<<<<< HEAD
 schema = dj.Schema(connection=dj.conn(**CONN_INFO))
-=======
-schema = dj.Schema(PREFIX + '_university', connection=dj.conn(**CONN_INFO))
->>>>>>> db228efd
 
 
 @schema
@@ -111,11 +107,7 @@
     """
 
 
-# ------------- Deferred activation -----------
-schema.activate(PREFIX + '_university')
-schema.drop(force=True)
-schema.activate(PREFIX + '_university')
-
+schema.activate(PREFIX + '_university')  # deferred activation
 
 # ---------------  Fill University -------------------
 
