import os
import pytest
import tempfile
import datajoint as dj
import networkx as nx
from itertools import zip_longest
from . import schema_adapted
from .schema_adapted import Connectivity, Layout
from . import PREFIX, S3_CONN_INFO

SCHEMA_NAME = PREFIX + "_test_custom_datatype"


@pytest.fixture
def adapted_graph_instance():
    yield schema_adapted.GraphAdapter()


@pytest.fixture
<<<<<<< HEAD
def schema_name_custom_datatype():
    schema_name = PREFIX + "_test_custom_datatype"
    return schema_name
=======
def enable_adapted_types(monkeypatch):
    monkeypatch.setenv(ADAPTED_TYPE_SWITCH, "TRUE")
    yield
    monkeypatch.delenv(ADAPTED_TYPE_SWITCH, raising=True)


@pytest.fixture
def enable_filepath_feature(monkeypatch):
    monkeypatch.setenv(FILEPATH_FEATURE_SWITCH, "TRUE")
    yield
    monkeypatch.delenv(FILEPATH_FEATURE_SWITCH, raising=True)
>>>>>>> eff463dd


@pytest.fixture
def schema_ad(
<<<<<<< HEAD
    schema_name_custom_datatype,
=======
>>>>>>> eff463dd
    connection_test,
    adapted_graph_instance,
    enable_adapted_types,
    enable_filepath_feature,
):
    stores_config = {
        "repo-s3": dict(
            S3_CONN_INFO,
            protocol="s3",
            location="adapted/repo",
            stage=tempfile.mkdtemp(),
        )
    }
    dj.config["stores"] = stores_config
    layout_to_filepath = schema_adapted.LayoutToFilepath()
    context = {
        **schema_adapted.LOCALS_ADAPTED,
        "graph": adapted_graph_instance,
        "layout_to_filepath": layout_to_filepath,
    }
<<<<<<< HEAD
    schema = dj.schema(
        schema_name_custom_datatype, context=context, connection=connection_test
    )
=======
    schema = dj.schema(SCHEMA_NAME, context=context, connection=connection_test)
>>>>>>> eff463dd
    graph = adapted_graph_instance
    schema(schema_adapted.Connectivity)
    schema(schema_adapted.Layout)
    yield schema
    schema.drop()


@pytest.fixture
def local_schema(schema_ad):
    """Fixture for testing spawned classes"""
    local_schema = dj.Schema(SCHEMA_NAME)
    local_schema.spawn_missing_classes()
    yield local_schema
    local_schema.drop()


@pytest.fixture
<<<<<<< HEAD
def schema_virtual_module(
    schema_ad, schema_name_custom_datatype, adapted_graph_instance
):
    """Fixture for testing virtual modules"""
    schema_virtual_module = dj.VirtualModule(
        "virtual_module",
        schema_name_custom_datatype,
        add_objects={"graph": adapted_graph_instance},
=======
def schema_virtual_module(schema_ad, adapted_graph_instance):
    """Fixture for testing virtual modules"""
    schema_virtual_module = dj.VirtualModule(
        "virtual_module", SCHEMA_NAME, add_objects={"graph": adapted_graph_instance}
>>>>>>> eff463dd
    )
    return schema_virtual_module


def test_adapted_type(schema_ad):
    c = Connectivity()
    graphs = [
        nx.lollipop_graph(4, 2),
        nx.star_graph(5),
        nx.barbell_graph(3, 1),
        nx.cycle_graph(5),
    ]
    c.insert((i, g) for i, g in enumerate(graphs))
    returned_graphs = c.fetch("conn_graph", order_by="connid")
    for g1, g2 in zip(graphs, returned_graphs):
        assert isinstance(g2, nx.Graph)
        assert len(g1.edges) == len(g2.edges)
        assert 0 == len(nx.symmetric_difference(g1, g2).edges)
    c.delete()


<<<<<<< HEAD
def test_adapted_filepath_type(schema_ad, minio_client):
=======
@pytest.mark.skip(reason="misconfigured s3 fixtures")
def test_adapted_filepath_type(schema_ad):
>>>>>>> eff463dd
    """https://github.com/datajoint/datajoint-python/issues/684"""
    c = Connectivity()
    c.delete()
    c.insert1((0, nx.lollipop_graph(4, 2)))

    layout = nx.spring_layout(c.fetch1("conn_graph"))
    # make json friendly
    layout = {str(k): [round(r, ndigits=4) for r in v] for k, v in layout.items()}
    t = Layout()
    t.insert1((0, layout))
    result = t.fetch1("layout")
    # TODO: may fail, used to be assert_dict_equal
    assert result == layout
    t.delete()
    c.delete()


def test_adapted_spawned(local_schema, enable_adapted_types):
    c = Connectivity()  # a spawned class
    graphs = [
        nx.lollipop_graph(4, 2),
        nx.star_graph(5),
        nx.barbell_graph(3, 1),
        nx.cycle_graph(5),
    ]
    c.insert((i, g) for i, g in enumerate(graphs))
    returned_graphs = c.fetch("conn_graph", order_by="connid")
    for g1, g2 in zip(graphs, returned_graphs):
        assert isinstance(g2, nx.Graph)
        assert len(g1.edges) == len(g2.edges)
        assert 0 == len(nx.symmetric_difference(g1, g2).edges)
    c.delete()


def test_adapted_virtual(schema_virtual_module):
    c = schema_virtual_module.Connectivity()
    graphs = [
        nx.lollipop_graph(4, 2),
        nx.star_graph(5),
        nx.barbell_graph(3, 1),
        nx.cycle_graph(5),
    ]
    c.insert((i, g) for i, g in enumerate(graphs))
    c.insert1({"connid": 100})  # test work with NULLs
    returned_graphs = c.fetch("conn_graph", order_by="connid")
    for g1, g2 in zip_longest(graphs, returned_graphs):
        if g1 is None:
            assert g2 is None
        else:
            assert isinstance(g2, nx.Graph)
            assert len(g1.edges) == len(g2.edges)
            assert 0 == len(nx.symmetric_difference(g1, g2).edges)
    c.delete()<|MERGE_RESOLUTION|>--- conflicted
+++ resolved
@@ -17,31 +17,13 @@
 
 
 @pytest.fixture
-<<<<<<< HEAD
 def schema_name_custom_datatype():
     schema_name = PREFIX + "_test_custom_datatype"
     return schema_name
-=======
-def enable_adapted_types(monkeypatch):
-    monkeypatch.setenv(ADAPTED_TYPE_SWITCH, "TRUE")
-    yield
-    monkeypatch.delenv(ADAPTED_TYPE_SWITCH, raising=True)
-
-
-@pytest.fixture
-def enable_filepath_feature(monkeypatch):
-    monkeypatch.setenv(FILEPATH_FEATURE_SWITCH, "TRUE")
-    yield
-    monkeypatch.delenv(FILEPATH_FEATURE_SWITCH, raising=True)
->>>>>>> eff463dd
 
 
 @pytest.fixture
 def schema_ad(
-<<<<<<< HEAD
-    schema_name_custom_datatype,
-=======
->>>>>>> eff463dd
     connection_test,
     adapted_graph_instance,
     enable_adapted_types,
@@ -62,13 +44,7 @@
         "graph": adapted_graph_instance,
         "layout_to_filepath": layout_to_filepath,
     }
-<<<<<<< HEAD
-    schema = dj.schema(
-        schema_name_custom_datatype, context=context, connection=connection_test
-    )
-=======
     schema = dj.schema(SCHEMA_NAME, context=context, connection=connection_test)
->>>>>>> eff463dd
     graph = adapted_graph_instance
     schema(schema_adapted.Connectivity)
     schema(schema_adapted.Layout)
@@ -86,21 +62,10 @@
 
 
 @pytest.fixture
-<<<<<<< HEAD
-def schema_virtual_module(
-    schema_ad, schema_name_custom_datatype, adapted_graph_instance
-):
-    """Fixture for testing virtual modules"""
-    schema_virtual_module = dj.VirtualModule(
-        "virtual_module",
-        schema_name_custom_datatype,
-        add_objects={"graph": adapted_graph_instance},
-=======
 def schema_virtual_module(schema_ad, adapted_graph_instance):
     """Fixture for testing virtual modules"""
     schema_virtual_module = dj.VirtualModule(
         "virtual_module", SCHEMA_NAME, add_objects={"graph": adapted_graph_instance}
->>>>>>> eff463dd
     )
     return schema_virtual_module
 
@@ -122,12 +87,7 @@
     c.delete()
 
 
-<<<<<<< HEAD
 def test_adapted_filepath_type(schema_ad, minio_client):
-=======
-@pytest.mark.skip(reason="misconfigured s3 fixtures")
-def test_adapted_filepath_type(schema_ad):
->>>>>>> eff463dd
     """https://github.com/datajoint/datajoint-python/issues/684"""
     c = Connectivity()
     c.delete()
