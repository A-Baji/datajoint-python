import os
import pytest
import tempfile
import datajoint as dj
from datajoint.errors import ADAPTED_TYPE_SWITCH, FILEPATH_FEATURE_SWITCH
import networkx as nx
from itertools import zip_longest
from . import schema_adapted
from .schema_adapted import Connectivity, Layout
from . import PREFIX, S3_CONN_INFO

SCHEMA_NAME = PREFIX + "_test_custom_datatype"


@pytest.fixture
def adapted_graph_instance():
    yield schema_adapted.GraphAdapter()


@pytest.fixture
def enable_adapted_types(monkeypatch):
    monkeypatch.setenv(ADAPTED_TYPE_SWITCH, "TRUE")
    yield
    monkeypatch.delenv(ADAPTED_TYPE_SWITCH, raising=True)


@pytest.fixture
def enable_filepath_feature(monkeypatch):
    monkeypatch.setenv(FILEPATH_FEATURE_SWITCH, "TRUE")
    yield
    monkeypatch.delenv(FILEPATH_FEATURE_SWITCH, raising=True)


@pytest.fixture
def schema_ad(
    connection_test,
    adapted_graph_instance,
    enable_adapted_types,
    enable_filepath_feature,
):
    stores_config = {
        "repo-s3": dict(
            S3_CONN_INFO,
            protocol="s3",
            location="adapted/repo",
            stage=tempfile.mkdtemp(),
        )
    }
    dj.config["stores"] = stores_config
    layout_to_filepath = schema_adapted.LayoutToFilepath()
    context = {
        **schema_adapted.LOCALS_ADAPTED,
        "graph": adapted_graph_instance,
        "layout_to_filepath": layout_to_filepath,
    }
    schema = dj.schema(SCHEMA_NAME, context=context, connection=connection_test)
    graph = adapted_graph_instance
    schema(schema_adapted.Connectivity)
    schema(schema_adapted.Layout)
    yield schema
    schema.drop()


@pytest.fixture
def local_schema(schema_ad):
    """Fixture for testing spawned classes"""
    local_schema = dj.Schema(SCHEMA_NAME)
    local_schema.spawn_missing_classes()
    yield local_schema
    local_schema.drop()


@pytest.fixture
def schema_virtual_module(schema_ad, adapted_graph_instance):
    """Fixture for testing virtual modules"""
    schema_virtual_module = dj.VirtualModule(
        "virtual_module", SCHEMA_NAME, add_objects={"graph": adapted_graph_instance}
    )
    return schema_virtual_module


def test_adapted_type(schema_ad):
    c = Connectivity()
    graphs = [
        nx.lollipop_graph(4, 2),
        nx.star_graph(5),
        nx.barbell_graph(3, 1),
        nx.cycle_graph(5),
    ]
    c.insert((i, g) for i, g in enumerate(graphs))
    returned_graphs = c.fetch("conn_graph", order_by="connid")
    for g1, g2 in zip(graphs, returned_graphs):
        assert isinstance(g2, nx.Graph)
        assert len(g1.edges) == len(g2.edges)
        assert 0 == len(nx.symmetric_difference(g1, g2).edges)
    c.delete()


<<<<<<< HEAD
def test_adapted_filepath_type(schema_ad, minio_client):
=======
@pytest.mark.skip(reason="misconfigured s3 fixtures")
def test_adapted_filepath_type(schema_ad):
>>>>>>> 1814f9b9
    """https://github.com/datajoint/datajoint-python/issues/684"""
    c = Connectivity()
    c.delete()
    c.insert1((0, nx.lollipop_graph(4, 2)))

    layout = nx.spring_layout(c.fetch1("conn_graph"))
    # make json friendly
    layout = {str(k): [round(r, ndigits=4) for r in v] for k, v in layout.items()}
    t = Layout()
    t.insert1((0, layout))
    result = t.fetch1("layout")
    # TODO: may fail, used to be assert_dict_equal
    assert result == layout
    t.delete()
    c.delete()


def test_adapted_spawned(local_schema, enable_adapted_types):
    c = Connectivity()  # a spawned class
    graphs = [
        nx.lollipop_graph(4, 2),
        nx.star_graph(5),
        nx.barbell_graph(3, 1),
        nx.cycle_graph(5),
    ]
    c.insert((i, g) for i, g in enumerate(graphs))
    returned_graphs = c.fetch("conn_graph", order_by="connid")
    for g1, g2 in zip(graphs, returned_graphs):
        assert isinstance(g2, nx.Graph)
        assert len(g1.edges) == len(g2.edges)
        assert 0 == len(nx.symmetric_difference(g1, g2).edges)
    c.delete()


def test_adapted_virtual(schema_virtual_module):
    c = schema_virtual_module.Connectivity()
    graphs = [
        nx.lollipop_graph(4, 2),
        nx.star_graph(5),
        nx.barbell_graph(3, 1),
        nx.cycle_graph(5),
    ]
    c.insert((i, g) for i, g in enumerate(graphs))
    c.insert1({"connid": 100})  # test work with NULLs
    returned_graphs = c.fetch("conn_graph", order_by="connid")
    for g1, g2 in zip_longest(graphs, returned_graphs):
        if g1 is None:
            assert g2 is None
        else:
            assert isinstance(g2, nx.Graph)
            assert len(g1.edges) == len(g2.edges)
            assert 0 == len(nx.symmetric_difference(g1, g2).edges)
    c.delete()<|MERGE_RESOLUTION|>--- conflicted
+++ resolved
@@ -8,6 +8,8 @@
 from . import schema_adapted
 from .schema_adapted import Connectivity, Layout
 from . import PREFIX, S3_CONN_INFO
+
+SCHEMA_NAME = PREFIX + "_test_custom_datatype"
 
 SCHEMA_NAME = PREFIX + "_test_custom_datatype"
 
@@ -96,12 +98,7 @@
     c.delete()
 
 
-<<<<<<< HEAD
 def test_adapted_filepath_type(schema_ad, minio_client):
-=======
-@pytest.mark.skip(reason="misconfigured s3 fixtures")
-def test_adapted_filepath_type(schema_ad):
->>>>>>> 1814f9b9
     """https://github.com/datajoint/datajoint-python/issues/684"""
     c = Connectivity()
     c.delete()
