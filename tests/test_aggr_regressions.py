"""
Regression tests for issues 386, 449, 484, and 558 — all related to processing complex aggregations and projections.
"""

import itertools
from nose.tools import assert_equal
import datajoint as dj
from . import PREFIX, CONN_INFO
schema = dj.Schema(PREFIX + '_aggr_regress', connection=dj.conn(**CONN_INFO))

# --------------- ISSUE 386 -------------------
# Issue 386 resulted from the loss of aggregated attributes when the aggregation was used as the restrictor
#     Q & (R.aggr(S, n='count(*)') & 'n=2')
#     Error: Unknown column 'n' in HAVING


@schema
class R(dj.Lookup):
    definition = """
    r : char(1)
    """
    contents = zip('ABCDFGHIJKLMNOPQRST')


@schema
class Q(dj.Lookup):
    definition = """
    -> R
    """
    contents = zip('ABCDFGH')


@schema
class S(dj.Lookup):
    definition = """
    -> R
    s : int
    """
    contents = itertools.product('ABCDF', range(10))


def test_issue386():
    result = R.aggr(S, n='count(*)') & 'n=10'
    result = Q & result
    result.fetch()

# ---------------- ISSUE 449 ------------------
# Issue 449 arises from incorrect group by attributes after joining with a dj.U()


def test_issue449():
    result = dj.U('n') * R.aggr(S, n='max(s)')
    result.fetch()


# ---------------- ISSUE 484 -----------------
# Issue 484
def test_issue484():
    q = dj.U().aggr(S, n='max(s)')
    n = q.fetch('n')
    n = q.fetch1('n')
    q = dj.U().aggr(S, n='avg(s)')
    result = dj.U().aggr(q, m='max(n)')
    result.fetch()

# ---------------  ISSUE 558 ------------------
#  Issue 558 resulted from the fact that DataJoint saves subqueries and often combines a restriction followed
#  by a projection into a single SELECT statement, which in several unusual cases produces unexpected results.


@schema
class A(dj.Lookup):
    definition = """
    id: int
    """
    contents = zip(range(10))


@schema
class B(dj.Lookup):
    definition = """
    -> A
    id2: int
    """
    contents = zip(range(5), range(5, 10))


@schema
class X(dj.Lookup):
    definition = """
    id: int
    """
    contents = zip(range(10))


def test_issue558_part1():
    q = (A-B).proj(id2='3')
    assert_equal(len(A - B), len(q))


def test_issue558_part2():
    d = dict(id=3, id2=5)
<<<<<<< HEAD
    assert_equal(len(X & d), len((X & d).proj(id2='3')))
=======
    assert_equal(len(X & d), len((X & d).proj(id2='3')))


def test_union_join():
    # https://github.com/datajoint/datajoint-python/issues/930
    A.insert(zip([100, 200, 300, 400, 500, 600]))
    B.insert([(100, 11), (200, 22), (300, 33), (400, 44)])
    q1 = B & 'id < 300'
    q2 = B & 'id > 300'

    expected_data = [{'id': 0, 'id2': 5}, {'id': 1, 'id2': 6}, {'id': 2, 'id2': 7},
                     {'id': 3, 'id2': 8}, {'id': 4, 'id2': 9}, {'id': 100, 'id2': 11},
                     {'id': 200, 'id2': 22}, {'id': 400, 'id2': 44}]

    assert ((q1 + q2) * A).fetch(as_dict=True) == expected_data
>>>>>>> a1d27f36
<|MERGE_RESOLUTION|>--- conflicted
+++ resolved
@@ -100,9 +100,6 @@
 
 def test_issue558_part2():
     d = dict(id=3, id2=5)
-<<<<<<< HEAD
-    assert_equal(len(X & d), len((X & d).proj(id2='3')))
-=======
     assert_equal(len(X & d), len((X & d).proj(id2='3')))
 
 
@@ -117,5 +114,4 @@
                      {'id': 3, 'id2': 8}, {'id': 4, 'id2': 9}, {'id': 100, 'id2': 11},
                      {'id': 200, 'id2': 22}, {'id': 400, 'id2': 44}]
 
-    assert ((q1 + q2) * A).fetch(as_dict=True) == expected_data
->>>>>>> a1d27f36
+    assert ((q1 + q2) * A).fetch(as_dict=True) == expected_data