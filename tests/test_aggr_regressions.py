--- conflicted
+++ resolved
@@ -6,11 +6,8 @@
 from nose.tools import assert_equal
 import datajoint as dj
 from . import PREFIX, CONN_INFO
-<<<<<<< HEAD
-=======
 import uuid
 from .schema_uuid import Topic, Item, top_level_namespace_id
->>>>>>> 87451c40
 schema = dj.Schema(PREFIX + '_aggr_regress', connection=dj.conn(**CONN_INFO))
 
 # --------------- ISSUE 386 -------------------
